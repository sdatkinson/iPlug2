--- conflicted
+++ resolved
@@ -357,16 +357,11 @@
     <ClInclude Include="..\..\..\IGraphics\Drawing\IGraphicsSkia.h">
       <Filter>IGraphics\Drawing</Filter>
     </ClInclude>
-<<<<<<< HEAD
-    <ClInclude Include="..\..\..\IGraphics\Controls\Test\TestMultiTouchControl.h">
-      <Filter>IGraphics\Controls\Test</Filter>
-=======
     <ClInclude Include="..\..\..\IGraphics\Extras\IGraphicsFlexBox.h">
       <Filter>IGraphics\Extras</Filter>
     </ClInclude>
     <ClInclude Include="..\..\..\IPlug\IPlugPluginBase.h">
       <Filter>IPlug</Filter>
->>>>>>> a9a6b2b7
     </ClInclude>
   </ItemGroup>
   <ItemGroup>
