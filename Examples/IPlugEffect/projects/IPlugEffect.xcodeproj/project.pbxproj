--- conflicted
+++ resolved
@@ -76,22 +76,6 @@
 		4F4237291FC863060067D58C /* IPlugUtilities.h in Headers */ = {isa = PBXBuildFile; fileRef = 4F4237231FC863060067D58C /* IPlugUtilities.h */; };
 		4F42372A1FC863060067D58C /* IPlugUtilities.h in Headers */ = {isa = PBXBuildFile; fileRef = 4F4237231FC863060067D58C /* IPlugUtilities.h */; };
 		4F56CC712022A55D00CF585F /* IPlugViewController.xib in Resources */ = {isa = PBXBuildFile; fileRef = 4F56CC702022A55D00CF585F /* IPlugViewController.xib */; };
-<<<<<<< HEAD
-		4F57B1D8205D544900D2834E /* knob-rotate.png in Resources */ = {isa = PBXBuildFile; fileRef = 4F57B1D5205D541700D2834E /* knob-rotate.png */; };
-		4F57B1D9205D544900D2834E /* knob-rotate@2x.png in Resources */ = {isa = PBXBuildFile; fileRef = 4F57B1D7205D541700D2834E /* knob-rotate@2x.png */; };
-		4F57B1DA205D544B00D2834E /* knob-rotate.png in Resources */ = {isa = PBXBuildFile; fileRef = 4F57B1D5205D541700D2834E /* knob-rotate.png */; };
-		4F57B1DB205D544B00D2834E /* knob-rotate@2x.png in Resources */ = {isa = PBXBuildFile; fileRef = 4F57B1D7205D541700D2834E /* knob-rotate@2x.png */; };
-		4F57B1DC205D544C00D2834E /* knob-rotate.png in Resources */ = {isa = PBXBuildFile; fileRef = 4F57B1D5205D541700D2834E /* knob-rotate.png */; };
-		4F57B1DD205D544C00D2834E /* knob-rotate@2x.png in Resources */ = {isa = PBXBuildFile; fileRef = 4F57B1D7205D541700D2834E /* knob-rotate@2x.png */; };
-		4F57B1DE205D544D00D2834E /* knob-rotate.png in Resources */ = {isa = PBXBuildFile; fileRef = 4F57B1D5205D541700D2834E /* knob-rotate.png */; };
-		4F57B1DF205D544D00D2834E /* knob-rotate@2x.png in Resources */ = {isa = PBXBuildFile; fileRef = 4F57B1D7205D541700D2834E /* knob-rotate@2x.png */; };
-		4F57B1E0205D544D00D2834E /* knob-rotate.png in Resources */ = {isa = PBXBuildFile; fileRef = 4F57B1D5205D541700D2834E /* knob-rotate.png */; };
-		4F57B1E1205D544D00D2834E /* knob-rotate@2x.png in Resources */ = {isa = PBXBuildFile; fileRef = 4F57B1D7205D541700D2834E /* knob-rotate@2x.png */; };
-		4F57B1E2205D544F00D2834E /* knob-rotate.png in Resources */ = {isa = PBXBuildFile; fileRef = 4F57B1D5205D541700D2834E /* knob-rotate.png */; };
-		4F57B1E3205D544F00D2834E /* knob-rotate@2x.png in Resources */ = {isa = PBXBuildFile; fileRef = 4F57B1D7205D541700D2834E /* knob-rotate@2x.png */; };
-		4F5E01DA20142D8000C4EDEA /* IPlugAUv3.mm in Sources */ = {isa = PBXBuildFile; fileRef = 4F5E01D820142D7F00C4EDEA /* IPlugAUv3.mm */; };
-=======
->>>>>>> 098af0b5
 		4F690C9B203A345100A4A13E /* IPlugAPP_main.cpp in Sources */ = {isa = PBXBuildFile; fileRef = 4F690C9A203A345100A4A13E /* IPlugAPP_main.cpp */; };
 		4F690CA1203A398900A4A13E /* IPlugAPP_host.h in Headers */ = {isa = PBXBuildFile; fileRef = 4F690CA0203A398900A4A13E /* IPlugAPP_host.h */; };
 		4F690CA3203A45C700A4A13E /* IPlugAPP_host.cpp in Sources */ = {isa = PBXBuildFile; fileRef = 4F690CA2203A45C700A4A13E /* IPlugAPP_host.cpp */; };
@@ -401,13 +385,6 @@
 		4F4CC38D1549B92900A9EA21 /* AAXLibrary_common_release.xcconfig */ = {isa = PBXFileReference; fileEncoding = 4; lastKnownFileType = text.xcconfig; name = AAXLibrary_common_release.xcconfig; path = ../../../Dependencies/IPlug/AAX_SDK/Libs/AAXLibrary/MacBuild/AAXLibrary_common_release.xcconfig; sourceTree = SOURCE_ROOT; };
 		4F4CC4401549C15500A9EA21 /* IPlugAAX_Describe.cpp */ = {isa = PBXFileReference; fileEncoding = 4; lastKnownFileType = sourcecode.cpp.cpp; name = IPlugAAX_Describe.cpp; path = ../../../IPlug/AAX/IPlugAAX_Describe.cpp; sourceTree = SOURCE_ROOT; };
 		4F56CC702022A55D00CF585F /* IPlugViewController.xib */ = {isa = PBXFileReference; fileEncoding = 4; lastKnownFileType = file.xib; name = IPlugViewController.xib; path = ../../../IPlug/AUv3/IPlugViewController.xib; sourceTree = "<group>"; };
-<<<<<<< HEAD
-		4F57B1D5205D541700D2834E /* knob-rotate.png */ = {isa = PBXFileReference; lastKnownFileType = image.png; name = "knob-rotate.png"; path = "../resources/img/knob-rotate.png"; sourceTree = "<group>"; };
-		4F57B1D7205D541700D2834E /* knob-rotate@2x.png */ = {isa = PBXFileReference; lastKnownFileType = image.png; name = "knob-rotate@2x.png"; path = "../resources/img/knob-rotate@2x.png"; sourceTree = "<group>"; };
-		4F5E01D820142D7F00C4EDEA /* IPlugAUv3.mm */ = {isa = PBXFileReference; fileEncoding = 4; lastKnownFileType = sourcecode.cpp.objcpp; name = IPlugAUv3.mm; path = ../../../IPlug/IPlugAUv3.mm; sourceTree = "<group>"; };
-		4F5E01D920142D8000C4EDEA /* IPlugAUv3.h */ = {isa = PBXFileReference; fileEncoding = 4; lastKnownFileType = sourcecode.c.h; name = IPlugAUv3.h; path = ../../../IPlug/IPlugAUv3.h; sourceTree = "<group>"; };
-=======
->>>>>>> 098af0b5
 		4F690C9A203A345100A4A13E /* IPlugAPP_main.cpp */ = {isa = PBXFileReference; explicitFileType = sourcecode.cpp.objcpp; fileEncoding = 4; name = IPlugAPP_main.cpp; path = ../../../IPlug/APP/IPlugAPP_main.cpp; sourceTree = "<group>"; };
 		4F690CA0203A398900A4A13E /* IPlugAPP_host.h */ = {isa = PBXFileReference; fileEncoding = 4; lastKnownFileType = sourcecode.c.h; name = IPlugAPP_host.h; path = ../../../IPlug/APP/IPlugAPP_host.h; sourceTree = "<group>"; };
 		4F690CA2203A45C700A4A13E /* IPlugAPP_host.cpp */ = {isa = PBXFileReference; fileEncoding = 4; lastKnownFileType = sourcecode.cpp.cpp; name = IPlugAPP_host.cpp; path = ../../../IPlug/APP/IPlugAPP_host.cpp; sourceTree = "<group>"; };
