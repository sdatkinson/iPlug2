﻿<?xml version="1.0" encoding="utf-8"?>
<Project ToolsVersion="4.0" xmlns="http://schemas.microsoft.com/developer/msbuild/2003">
  <ItemGroup>
    <ClCompile Include="..\IPlugEffect.cpp" />
    <ClCompile Include="..\..\..\IGraphics\IControl.cpp">
      <Filter>IGraphics</Filter>
    </ClCompile>
    <ClCompile Include="..\..\..\IGraphics\IGraphics.cpp">
      <Filter>IGraphics</Filter>
    </ClCompile>
    <ClCompile Include="..\..\..\IGraphics\IGraphicsEditorDelegate.cpp">
      <Filter>IGraphics</Filter>
    </ClCompile>
    <ClCompile Include="..\..\..\IGraphics\Drawing\IGraphicsAGG.cpp">
      <Filter>IGraphics\Drawing</Filter>
    </ClCompile>
    <ClCompile Include="..\..\..\IGraphics\Drawing\IGraphicsAGG_src.cpp">
      <Filter>IGraphics\Drawing</Filter>
    </ClCompile>
    <ClCompile Include="..\..\..\IGraphics\Drawing\IGraphicsCairo.cpp">
      <Filter>IGraphics\Drawing</Filter>
    </ClCompile>
    <ClCompile Include="..\..\..\IGraphics\Drawing\IGraphicsLice.cpp">
      <Filter>IGraphics\Drawing</Filter>
    </ClCompile>
    <ClCompile Include="..\..\..\IGraphics\Drawing\IGraphicsLice_src.cpp">
      <Filter>IGraphics\Drawing</Filter>
    </ClCompile>
    <ClCompile Include="..\..\..\IGraphics\Drawing\IGraphicsNanoVG.cpp">
      <Filter>IGraphics\Drawing</Filter>
    </ClCompile>
    <ClCompile Include="..\..\..\IGraphics\Platforms\IGraphicsWin.cpp">
      <Filter>IGraphics\Platform</Filter>
    </ClCompile>
    <ClCompile Include="..\..\..\IPlug\IPlugAPIBase.cpp">
      <Filter>IPlug</Filter>
    </ClCompile>
    <ClCompile Include="..\..\..\IPlug\IPlugParameter.cpp">
      <Filter>IPlug</Filter>
    </ClCompile>
    <ClCompile Include="..\..\..\IPlug\IPlugPluginBase.cpp">
      <Filter>IPlug</Filter>
    </ClCompile>
    <ClCompile Include="..\..\..\IPlug\IPlugProcessor.cpp">
      <Filter>IPlug</Filter>
    </ClCompile>
    <ClCompile Include="..\..\..\IPlug\IPlugTimer.cpp">
      <Filter>IPlug</Filter>
    </ClCompile>
    <ClCompile Include="..\..\..\IPlug\Extras\MidiSynth.cpp">
      <Filter>IPlug\Extras</Filter>
    </ClCompile>
    <ClCompile Include="..\..\..\IPlug\APP\IPlugAPP.cpp">
      <Filter>IPlug\APP</Filter>
    </ClCompile>
    <ClCompile Include="..\..\..\IPlug\APP\IPlugAPP_dialog.cpp">
      <Filter>IPlug\APP</Filter>
    </ClCompile>
    <ClCompile Include="..\..\..\IPlug\APP\IPlugAPP_host.cpp">
      <Filter>IPlug\APP</Filter>
    </ClCompile>
    <ClCompile Include="..\..\..\IPlug\APP\IPlugAPP_main.cpp">
      <Filter>IPlug\APP</Filter>
    </ClCompile>
    <ClCompile Include="..\..\..\Dependencies\IPlug\RTAudio\RtAudio.cpp">
      <Filter>IPlug\APP\RTAudioMidi</Filter>
    </ClCompile>
    <ClCompile Include="..\..\..\Dependencies\IPlug\RTMidi\RtMidi.cpp">
      <Filter>IPlug\APP\RTAudioMidi</Filter>
    </ClCompile>
    <ClCompile Include="..\..\..\Dependencies\IPlug\RTAudio\include\asio.cpp">
      <Filter>IPlug\APP\RTAudioMidi\include</Filter>
    </ClCompile>
    <ClCompile Include="..\..\..\Dependencies\IPlug\RTAudio\include\asiodrivers.cpp">
      <Filter>IPlug\APP\RTAudioMidi\include</Filter>
    </ClCompile>
    <ClCompile Include="..\..\..\Dependencies\IPlug\RTAudio\include\asiolist.cpp">
      <Filter>IPlug\APP\RTAudioMidi\include</Filter>
    </ClCompile>
    <ClCompile Include="..\..\..\Dependencies\IPlug\RTAudio\include\iasiothiscallresolver.cpp">
      <Filter>IPlug\APP\RTAudioMidi\include</Filter>
    </ClCompile>
    <ClCompile Include="..\..\..\IGraphics\Controls\IControls.cpp">
      <Filter>IGraphics\Controls</Filter>
    </ClCompile>
    <ClCompile Include="..\..\..\IGraphics\Controls\IPopupMenuControl.cpp">
      <Filter>IGraphics\Controls</Filter>
    </ClCompile>
  </ItemGroup>
  <ItemGroup>
    <ClInclude Include="..\IPlugEffect.h" />
    <ClInclude Include="..\resources\resource.h">
      <Filter>resources</Filter>
    </ClInclude>
    <ClInclude Include="..\..\..\IGraphics\IControl.h">
      <Filter>IGraphics</Filter>
    </ClInclude>
    <ClInclude Include="..\..\..\IGraphics\IGraphics.h">
      <Filter>IGraphics</Filter>
    </ClInclude>
    <ClInclude Include="..\..\..\IGraphics\IGraphicsConstants.h">
      <Filter>IGraphics</Filter>
    </ClInclude>
    <ClInclude Include="..\..\..\IGraphics\IGraphicsEditorDelegate.h">
      <Filter>IGraphics</Filter>
    </ClInclude>
    <ClInclude Include="..\..\..\IGraphics\IGraphicsLiveEdit.h">
      <Filter>IGraphics</Filter>
    </ClInclude>
    <ClInclude Include="..\..\..\IGraphics\IGraphicsPathBase.h">
      <Filter>IGraphics</Filter>
    </ClInclude>
    <ClInclude Include="..\..\..\IGraphics\IGraphicsPopupMenu.h">
      <Filter>IGraphics</Filter>
    </ClInclude>
    <ClInclude Include="..\..\..\IGraphics\IGraphicsStructs.h">
      <Filter>IGraphics</Filter>
    </ClInclude>
<<<<<<< HEAD
    <ClInclude Include="..\..\..\IGraphics\IGraphicsUtilites.h">
=======
    <ClInclude Include="..\..\..\IGraphics\IGraphicsUtilities.h">
>>>>>>> 0918e3c6
      <Filter>IGraphics</Filter>
    </ClInclude>
    <ClInclude Include="..\..\..\IGraphics\IGraphics_include_in_plug_hdr.h">
      <Filter>IGraphics</Filter>
    </ClInclude>
    <ClInclude Include="..\..\..\IGraphics\IGraphics_include_in_plug_src.h">
      <Filter>IGraphics</Filter>
    </ClInclude>
    <ClInclude Include="..\..\..\IGraphics\IGraphics_select.h">
      <Filter>IGraphics</Filter>
    </ClInclude>
    <ClInclude Include="..\..\..\IGraphics\Drawing\IGraphicsAGG.h">
      <Filter>IGraphics\Drawing</Filter>
    </ClInclude>
    <ClInclude Include="..\..\..\IGraphics\Drawing\IGraphicsAGG_src.h">
      <Filter>IGraphics\Drawing</Filter>
    </ClInclude>
    <ClInclude Include="..\..\..\IGraphics\Drawing\IGraphicsCairo.h">
      <Filter>IGraphics\Drawing</Filter>
    </ClInclude>
    <ClInclude Include="..\..\..\IGraphics\Drawing\IGraphicsLice.h">
      <Filter>IGraphics\Drawing</Filter>
    </ClInclude>
    <ClInclude Include="..\..\..\IGraphics\Drawing\IGraphicsLice_src.h">
      <Filter>IGraphics\Drawing</Filter>
    </ClInclude>
    <ClInclude Include="..\..\..\IGraphics\Drawing\IGraphicsNanoVG.h">
      <Filter>IGraphics\Drawing</Filter>
    </ClInclude>
    <ClInclude Include="..\..\..\IGraphics\Platforms\IGraphicsLinux.h">
      <Filter>IGraphics\Platform</Filter>
    </ClInclude>
    <ClInclude Include="..\..\..\IGraphics\Platforms\IGraphicsMac.h">
      <Filter>IGraphics\Platform</Filter>
    </ClInclude>
    <ClInclude Include="..\..\..\IGraphics\Platforms\IGraphicsMac_view.h">
      <Filter>IGraphics\Platform</Filter>
    </ClInclude>
    <ClInclude Include="..\..\..\IGraphics\Platforms\IGraphicsWeb.h">
      <Filter>IGraphics\Platform</Filter>
    </ClInclude>
    <ClInclude Include="..\..\..\IGraphics\Platforms\IGraphicsWin.h">
      <Filter>IGraphics\Platform</Filter>
    </ClInclude>
    <ClInclude Include="..\..\..\IPlug\IPlugAPIBase.h">
      <Filter>IPlug</Filter>
    </ClInclude>
    <ClInclude Include="..\..\..\IPlug\IPlugConstants.h">
      <Filter>IPlug</Filter>
    </ClInclude>
    <ClInclude Include="..\..\..\IPlug\IPlugEditorDelegate.h">
      <Filter>IPlug</Filter>
    </ClInclude>
    <ClInclude Include="..\..\..\IPlug\IPlugLogger.h">
      <Filter>IPlug</Filter>
    </ClInclude>
    <ClInclude Include="..\..\..\IPlug\IPlugMidi.h">
      <Filter>IPlug</Filter>
    </ClInclude>
    <ClInclude Include="..\..\..\IPlug\IPlugPlatform.h">
      <Filter>IPlug</Filter>
    </ClInclude>
    <ClInclude Include="..\..\..\IPlug\IPlugParameter.h">
      <Filter>IPlug</Filter>
    </ClInclude>
    <ClInclude Include="..\..\..\IPlug\IPlugProcessor.h">
      <Filter>IPlug</Filter>
    </ClInclude>
    <ClInclude Include="..\..\..\IPlug\IPlugStructs.h">
      <Filter>IPlug</Filter>
    </ClInclude>
    <ClInclude Include="..\..\..\IPlug\IPlugTimer.h">
      <Filter>IPlug</Filter>
    </ClInclude>
    <ClInclude Include="..\..\..\IPlug\IPlugUtilities.h">
      <Filter>IPlug</Filter>
    </ClInclude>
    <ClInclude Include="..\..\..\IPlug\IPlug_include_in_plug_hdr.h">
      <Filter>IPlug</Filter>
    </ClInclude>
    <ClInclude Include="..\..\..\IPlug\IPlug_include_in_plug_src.h">
      <Filter>IPlug</Filter>
    </ClInclude>
    <ClInclude Include="..\..\..\IPlug\Extras\MidiSynth.h">
      <Filter>IPlug\Extras</Filter>
    </ClInclude>
    <ClInclude Include="../config.h" />
    <ClInclude Include="..\..\..\IPlug\APP\IPlugAPP.h">
      <Filter>IPlug\APP</Filter>
    </ClInclude>
    <ClInclude Include="..\..\..\IPlug\APP\IPlugAPP_host.h">
      <Filter>IPlug\APP</Filter>
    </ClInclude>
    <ClInclude Include="..\..\..\Dependencies\IPlug\RTAudio\RtAudio.h">
      <Filter>IPlug\APP\RTAudioMidi</Filter>
    </ClInclude>
    <ClInclude Include="..\..\..\Dependencies\IPlug\RTMidi\RtMidi.h">
      <Filter>IPlug\APP\RTAudioMidi</Filter>
    </ClInclude>
    <ClInclude Include="..\..\..\Dependencies\IPlug\RTAudio\include\asio.h">
      <Filter>IPlug\APP\RTAudioMidi\include</Filter>
    </ClInclude>
    <ClInclude Include="..\..\..\Dependencies\IPlug\RTAudio\include\asiodrivers.h">
      <Filter>IPlug\APP\RTAudioMidi\include</Filter>
    </ClInclude>
    <ClInclude Include="..\..\..\Dependencies\IPlug\RTAudio\include\asiodrvr.h">
      <Filter>IPlug\APP\RTAudioMidi\include</Filter>
    </ClInclude>
    <ClInclude Include="..\..\..\Dependencies\IPlug\RTAudio\include\asiolist.h">
      <Filter>IPlug\APP\RTAudioMidi\include</Filter>
    </ClInclude>
    <ClInclude Include="..\..\..\Dependencies\IPlug\RTAudio\include\asiosys.h">
      <Filter>IPlug\APP\RTAudioMidi\include</Filter>
    </ClInclude>
    <ClInclude Include="..\..\..\Dependencies\IPlug\RTAudio\include\dsound.h">
      <Filter>IPlug\APP\RTAudioMidi\include</Filter>
    </ClInclude>
    <ClInclude Include="..\..\..\Dependencies\IPlug\RTAudio\include\functiondiscoverykeys_devpkey.h">
      <Filter>IPlug\APP\RTAudioMidi\include</Filter>
    </ClInclude>
    <ClInclude Include="..\..\..\Dependencies\IPlug\RTAudio\include\ginclude.h">
      <Filter>IPlug\APP\RTAudioMidi\include</Filter>
    </ClInclude>
    <ClInclude Include="..\..\..\Dependencies\IPlug\RTAudio\include\iasiodrv.h">
      <Filter>IPlug\APP\RTAudioMidi\include</Filter>
    </ClInclude>
    <ClInclude Include="..\..\..\Dependencies\IPlug\RTAudio\include\iasiothiscallresolver.h">
      <Filter>IPlug\APP\RTAudioMidi\include</Filter>
    </ClInclude>
    <ClInclude Include="..\..\..\Dependencies\IPlug\RTAudio\include\soundcard.h">
      <Filter>IPlug\APP\RTAudioMidi\include</Filter>
    </ClInclude>
    <ClInclude Include="..\..\..\IGraphics\Controls\IControls.h">
      <Filter>IGraphics\Controls</Filter>
    </ClInclude>
    <ClInclude Include="..\..\..\IGraphics\Controls\IPerfDisplayControl.h">
      <Filter>IGraphics\Controls</Filter>
    </ClInclude>
    <ClInclude Include="..\..\..\IGraphics\Controls\IPopupMenuControl.h">
      <Filter>IGraphics\Controls</Filter>
    </ClInclude>
    <ClInclude Include="..\..\..\IGraphics\Controls\IVKeyboardControl.h">
      <Filter>IGraphics\Controls</Filter>
    </ClInclude>
    <ClInclude Include="..\..\..\IGraphics\Controls\IVMeterControl.h">
      <Filter>IGraphics\Controls</Filter>
    </ClInclude>
    <ClInclude Include="..\..\..\IGraphics\Controls\IVMultiSliderControl.h">
      <Filter>IGraphics\Controls</Filter>
    </ClInclude>
    <ClInclude Include="..\..\..\IGraphics\Controls\IVScopeControl.h">
      <Filter>IGraphics\Controls</Filter>
    </ClInclude>
  </ItemGroup>
  <ItemGroup>
    <Filter Include="resources">
      <UniqueIdentifier>{c6ab0357-34f0-4ae8-8b4f-225dc387b2db}</UniqueIdentifier>
    </Filter>
    <Filter Include="config">
      <UniqueIdentifier>{ece5417b-4823-4518-9381-2660a4319318}</UniqueIdentifier>
    </Filter>
    <Filter Include="IGraphics">
      <UniqueIdentifier>{f0485b61-149d-429f-8802-49cfd67e39b6}</UniqueIdentifier>
    </Filter>
    <Filter Include="IGraphics\Drawing">
      <UniqueIdentifier>{7c74c254-d1c6-4dc4-9e9c-be28ac64e4a7}</UniqueIdentifier>
    </Filter>
    <Filter Include="IGraphics\Platform">
      <UniqueIdentifier>{057e0b3e-1b43-4515-bb87-b1de62694e8e}</UniqueIdentifier>
    </Filter>
    <Filter Include="IGraphics\Controls">
      <UniqueIdentifier>{ae5d91eb-b8dc-471d-8b5a-6c5bf5dfe6f4}</UniqueIdentifier>
    </Filter>
    <Filter Include="IPlug">
      <UniqueIdentifier>{3bd7f71b-e8ed-4d62-8e22-06c09c5c15a1}</UniqueIdentifier>
    </Filter>
    <Filter Include="IPlug\Extras">
      <UniqueIdentifier>{e08ee237-fc5e-4c2b-aa7f-3797cdf9bf34}</UniqueIdentifier>
    </Filter>
    <Filter Include="IPlug\APP">
      <UniqueIdentifier>{13b3737b-7ecf-435c-8da0-08ccf8e2fb84}</UniqueIdentifier>
    </Filter>
    <Filter Include="IPlug\APP\RTAudioMidi">
      <UniqueIdentifier>{e7841f62-a97d-41b6-93d1-ecca8a512d93}</UniqueIdentifier>
    </Filter>
    <Filter Include="IPlug\APP\RTAudioMidi\include">
      <UniqueIdentifier>{649c5de3-b4c2-4de9-8d57-3b1762646259}</UniqueIdentifier>
    </Filter>
  </ItemGroup>
  <ItemGroup>
    <ResourceCompile Include="..\resources\main.rc">
      <Filter>resources</Filter>
    </ResourceCompile>
  </ItemGroup>
  <ItemGroup>
    <None Include="..\config\IPlugEffect-ios.xcconfig">
      <Filter>config</Filter>
    </None>
    <None Include="..\config\IPlugEffect-web.mk">
      <Filter>config</Filter>
    </None>
    <None Include="..\config\IPlugEffect-mac.xcconfig">
      <Filter>config</Filter>
    </None>
    <None Include="..\config\IPlugEffect-win.props">
      <Filter>IGraphics</Filter>
    </None>
  </ItemGroup>
  <ItemGroup>
    <Image Include="..\resources\IPlugEffect.ico">
      <Filter>resources</Filter>
    </Image>
  </ItemGroup>
</Project><|MERGE_RESOLUTION|>--- conflicted
+++ resolved
@@ -116,11 +116,7 @@
     <ClInclude Include="..\..\..\IGraphics\IGraphicsStructs.h">
       <Filter>IGraphics</Filter>
     </ClInclude>
-<<<<<<< HEAD
-    <ClInclude Include="..\..\..\IGraphics\IGraphicsUtilites.h">
-=======
     <ClInclude Include="..\..\..\IGraphics\IGraphicsUtilities.h">
->>>>>>> 0918e3c6
       <Filter>IGraphics</Filter>
     </ClInclude>
     <ClInclude Include="..\..\..\IGraphics\IGraphics_include_in_plug_hdr.h">
