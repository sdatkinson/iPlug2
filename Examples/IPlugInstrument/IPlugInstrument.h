--- conflicted
+++ resolved
@@ -59,11 +59,7 @@
   void OnParamChange(int paramIdx) override;
   void OnIdle() override;
   bool OnMessage(int msgTag, int ctrlTag, int dataSize, const void* pData) override;
-<<<<<<< HEAD
   
-=======
-
->>>>>>> 73c1cae7
 private:
   IPlugInstrumentDSP<sample> mDSP {16};
   IPeakSender<2> mMeterSender;
