--- conflicted
+++ resolved
@@ -91,15 +91,9 @@
     }
 #endif
     
-<<<<<<< HEAD
 //    pGraphics->SetQwertyMidiKeyHandlerFunc([pGraphics](const IMidiMsg& msg) {
 //                                              dynamic_cast<IVKeyboardControl*>(pGraphics->GetControlWithTag(kCtrlTagKeyboard))->SetNoteFromMidi(msg.NoteNumber(), msg.StatusMsg() == IMidiMsg::kNoteOn);
 //                                           });
-=======
-    pGraphics->SetQwertyMidiKeyHandlerFunc([pGraphics](const IMidiMsg& msg) {
-                                              pGraphics->GetControlWithTag(kCtrlTagKeyboard)->As<IVKeyboardControl>()->SetNoteFromMidi(msg.NoteNumber(), msg.StatusMsg() == IMidiMsg::kNoteOn);
-                                           });
->>>>>>> 5bd34bf1
   };
 #endif
 }
