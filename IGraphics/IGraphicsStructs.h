/*
 ==============================================================================

 This file is part of the iPlug 2 library. Copyright (C) the iPlug 2 developers.

 See LICENSE.txt for  more info.

 ==============================================================================
*/

#pragma once

#include <cmath>
#include <cassert>
#include <functional>
#include <algorithm>
#include <random>
#include <chrono>

#include "wdlstring.h"
#include "ptrlist.h"
#if defined OS_MAC || defined OS_LINUX
#include "swell.h"
#endif

#include "nanosvg.h"

#include "IPlugPlatform.h"
#include "IGraphicsConstants.h"

class IGraphics;
class IControl;
struct IRECT;
struct IMouseInfo;
template <typename T = double>
inline T DegToRad(T degrees);

typedef std::function<void(IControl*)> IActionFunction;
typedef std::function<void(IControl*)> IAnimationFunction;
typedef std::function<void(IControl*, IGraphics&, IRECT&, IMouseInfo&, double)> IDrawFunction;

void DefaultClickActionFunc(IControl* pCaller);
void DefaultAnimationFunc(IControl* pCaller);
void FlashCircleClickActionFunc(IControl* pCaller);
void FlashCircleClickAnimationFunc(IControl* pCaller);

typedef std::chrono::high_resolution_clock Time;
typedef std::chrono::time_point<std::chrono::high_resolution_clock> TimePoint;
typedef std::chrono::duration<double, std::chrono::milliseconds::period> Milliseconds;

/**
 * \defgroup IGraphicsStructs IGraphics::Structs
 * @{
 */

#ifdef IGRAPHICS_AGG
  #include "IGraphicsAGG_src.h"
  typedef agg::pixel_map* BitmapData;
#elif defined IGRAPHICS_CAIRO
  #if defined OS_MAC || defined OS_LINUX
    #include "cairo/cairo.h"
  #elif defined OS_WIN
    #include "cairo/src/cairo.h"
  #else
    #error NOT IMPLEMENTED
  #endif
  typedef cairo_surface_t* BitmapData;
#elif defined IGRAPHICS_NANOVG
  typedef int BitmapData;
#elif defined IGRAPHICS_LICE
  #include "lice.h"
  typedef LICE_IBitmap* BitmapData;
  class LICE_IFont;
#elif defined IGRAPHICS_CANVAS
  #include <emscripten.h>
  #include <emscripten/val.h>
typedef emscripten::val* BitmapData;
#else // NO_IGRAPHICS
  typedef void* BitmapData;
#endif

/** APIBitmap is a wrapper around the different drawing backend bitmap representations.
 * In most cases it does own the bitmap data, the exception being with NanoVG, where the image is loaded onto the GPU as a texture,
 * but still needs to be freed
 */

class APIBitmap
{
public:
  APIBitmap(BitmapData pBitmap, int w, int h, int s, float ds)
  : mBitmap(pBitmap)
  , mWidth(w)
  , mHeight(h)
  , mScale(s)
  , mDrawScale(ds)
  {}

  APIBitmap()
  : mBitmap(0)
  , mWidth(0)
  , mHeight(0)
  , mScale(0)
  , mDrawScale(1.f)
  {}

  virtual ~APIBitmap() {}

  void SetBitmap(BitmapData pBitmap, int w, int h, int s, float ds)
  {
    mBitmap = pBitmap;
    mWidth = w;
    mHeight = h;
    mScale = s;
    mDrawScale = ds;
  }

  BitmapData GetBitmap() const { return mBitmap; }
  int GetWidth() const { return mWidth; }
  int GetHeight() const { return mHeight; }
  int GetScale() const { return mScale; }
  float GetDrawScale() const { return mDrawScale; }

private:
  BitmapData mBitmap; // for most drawing APIs BitmapData is a pointer. For Nanovg it is an integer index
  int mWidth;
  int mHeight;
  int mScale;
  float mDrawScale;
};

/** IBitmap is IGraphics's bitmap abstraction that you use to manage bitmap data, independant of draw class/platform.
 * IBitmap doesn't actually own the image data @see APIBitmap
 * An IBitmap's width and height are always in relation to a 1:1 (low dpi) screen. Any scaling happens at the drawing stage. */
class IBitmap
{
public:
  /** Creates a new IBitmap object
  * @param pData Pointer to the raw bitmap data
  * @param w Bitmap width (in pixels)
  * @param h Bitmap height (in pixels)
  * @param n Number of frames (for multibitmaps)
  * @param framesAreHorizontal \c true if the frames are positioned horizontally
  * @param name Resource name for the bitmap */
  IBitmap(APIBitmap* pAPIBitmap, int n, bool framesAreHorizontal, const char* name = "")
    : mAPIBitmap(pAPIBitmap)
    , mW(pAPIBitmap->GetWidth() / pAPIBitmap->GetScale())
    , mH(pAPIBitmap->GetHeight() / pAPIBitmap->GetScale())
    , mN(n)
    , mFramesAreHorizontal(framesAreHorizontal)
    , mResourceName(name, (int) strlen(name))
  {
  }

  IBitmap()
  : mAPIBitmap(nullptr)
  , mW(0)
  , mH(0)
  , mN(0)
  , mFramesAreHorizontal(false)
  {
  }

  /** @return overall bitmap width */
  inline int W() const { return mW; }

  /** @return overall bitmap height */
  inline int H() const { return mH; }

  /** @return Width of a single frame */
  inline int FW() const { return (mFramesAreHorizontal ? mW / mN : mW); }
  
  /** @return Height of a single frame */
  inline int FH() const { return (mFramesAreHorizontal ? mH : mH / mN); }
  
  /** * @return number of frames */
  inline int N() const { return mN; }
  
  /** * @return the scale of the bitmap */
  inline int GetScale() const { return mAPIBitmap->GetScale(); }

  /** * @return the draw scale of the bitmap */
  inline float GetDrawScale() const { return mAPIBitmap->GetDrawScale(); }
    
  /** * @return a pointer to the referenced APIBitmap */
  inline APIBitmap* GetAPIBitmap() const { return mAPIBitmap; }

  /** * @return whether or not frames are stored horiztonally */
  inline bool GetFramesAreHorizontal() const { return mFramesAreHorizontal; }
  
  /** * @return the resource name */
  inline const WDL_String& GetResourceName() const { return mResourceName; }

private:
  /** Pointer to the API specific bitmap */
  APIBitmap* mAPIBitmap;
  /** Bitmap width (in pixels) */
  int mW;
  /** Bitmap height (in pixels) */
  int mH;
  /** Number of frames (for stacked bitmaps) */
  int mN;
  /** \c true if the frames are positioned horizontally */
  bool mFramesAreHorizontal;
  /** Resource path/name for the bitmap */
  WDL_String mResourceName;
};

struct ISVG
{
  NSVGimage* mImage = nullptr;
  
  ISVG(NSVGimage* pImage)
  {
    mImage = pImage;
    assert(mImage != nullptr);
  }

  float W()
  {
    if (mImage)
      return mImage->width;
    else
      return 0;
  }

  float H()
  {
    if (mImage)
      return mImage->height;
    else
      return 0;
  }
};

/** Used to manage Color data, independant of draw class/platform.*/
struct IColor
{
  int A, R, G, B;
  IColor(int a = 255, int r = 0, int g = 0, int b = 0) : A(a), R(r), G(g), B(b) {}
  bool operator==(const IColor& rhs) { return (rhs.A == A && rhs.R == R && rhs.G == G && rhs.B == B); }
  bool operator!=(const IColor& rhs) { return !operator==(rhs); }
  bool Empty() const { return A == 0 && R == 0 && G == 0 && B == 0; }
  void Clamp() { A = std::min(A, 255); R = std::min(R, 255); G = std::min(G, 255); B = std::min(B, 255); }
  void Randomise(int alpha = 255) { A = alpha; R = std::rand() % 255; G = std::rand() % 255; B = std::rand() % 255; }

  void AddContrast(double c)
  {
    const int mod = int(c * 255.);
    R = std::min(R += mod, 255);
    G = std::min(G += mod, 255);
    B = std::min(B += mod, 255);
  }

  IColor GetContrasted(double c) const
  {
    const int mod = int(c * 255.);
    IColor n = *this;
    n.R = std::min(n.R += mod, 255);
    n.G = std::min(n.G += mod, 255);
    n.B = std::min(n.B += mod, 255);
    return n;
  }

  static IColor GetRandomColor(bool randomAlpha = false)
  {
    int A = randomAlpha ? std::rand() & 0xFF : 255;
    int R = std::rand() & 0xFF;
    int G = std::rand() & 0xFF;
    int B = std::rand() & 0xFF;

    return IColor(A, R, G, B);
  }

  int GetLuminocity() const
  {
    int min = R < G ? (R < B ? R : B) : (G < B ? G : B);
    int max = R > G ? (R > B ? R : B) : (G > B ? G : B);
    return (min + max) / 2;
  };
  
  static void LinearInterpolateBetween(const IColor& start, const IColor& dest, IColor& result, float progress)
  {
    result.A = start.A + static_cast<int>(progress * static_cast<float>(dest.A -  start.A));
    result.R = start.R + static_cast<int>(progress * static_cast<float>(dest.R -  start.R));
    result.G = start.G + static_cast<int>(progress * static_cast<float>(dest.G -  start.G));
    result.B = start.B + static_cast<int>(progress * static_cast<float>(dest.B -  start.B));
  }
};

const IColor COLOR_TRANSPARENT(0, 0, 0, 0);
const IColor COLOR_TRANSLUCENT(10, 0, 0, 0);
const IColor COLOR_BLACK(255, 0, 0, 0);
const IColor COLOR_BLACK_DROP_SHADOW(128, 0, 0, 0);
const IColor COLOR_GRAY(255, 127, 127, 127);
const IColor COLOR_LIGHT_GRAY(255, 240, 240, 240);
const IColor COLOR_MID_GRAY(255, 200, 200, 200);
const IColor COLOR_DARK_GRAY(255, 70, 70, 70);
const IColor COLOR_WHITE(255, 255, 255, 255);
const IColor COLOR_RED(255, 255, 0, 0);
const IColor COLOR_GREEN(255, 0, 255, 0);
const IColor COLOR_BLUE(255, 0, 0, 255);
const IColor COLOR_YELLOW(255, 255, 255, 0);
const IColor COLOR_ORANGE(255, 255, 127, 0);

const IColor DEFAULT_GRAPHICS_BGCOLOR = COLOR_GRAY;
const IColor DEFAULT_BGCOLOR = COLOR_TRANSPARENT;
const IColor DEFAULT_FGCOLOR = COLOR_MID_GRAY;
const IColor DEFAULT_PRCOLOR = COLOR_LIGHT_GRAY;

const IColor DEFAULT_FRCOLOR = COLOR_DARK_GRAY;
const IColor DEFAULT_HLCOLOR = COLOR_TRANSLUCENT;
const IColor DEFAULT_SHCOLOR = IColor(60, 0, 0, 0);
const IColor DEFAULT_X1COLOR = COLOR_RED;
const IColor DEFAULT_X2COLOR = COLOR_GREEN;
const IColor DEFAULT_X3COLOR = COLOR_BLUE;

const IColor DEFAULT_TEXT_FGCOLOR = COLOR_BLACK;
const IColor DEFAULT_TEXTENTRY_BGCOLOR = COLOR_WHITE;
const IColor DEFAULT_TEXTENTRY_FGCOLOR = COLOR_BLACK;

struct IVColorSpec
{
  IColor mBGColor = DEFAULT_BGCOLOR; // Background
  IColor mFGColor = DEFAULT_FGCOLOR; // Foreground
  IColor mPRColor = DEFAULT_PRCOLOR; // Pressed
  IColor mFRColor = DEFAULT_FRCOLOR; // Frame
  IColor mHLColor = DEFAULT_HLCOLOR; // Higlight
  IColor mSHColor = DEFAULT_SHCOLOR; // Shadow
  IColor mX1Color = DEFAULT_X1COLOR; // Extra 1
  IColor mX2Color = DEFAULT_X2COLOR; // Extra 2
  IColor mX3Color = DEFAULT_X3COLOR; // Extra 3

  void SetColors(const IColor BGColor = DEFAULT_BGCOLOR,
                 const IColor FGColor = DEFAULT_FGCOLOR,
                 const IColor PRColor = DEFAULT_PRCOLOR,
                 const IColor FRColor = DEFAULT_FRCOLOR,
                 const IColor HLColor = DEFAULT_HLCOLOR,
                 const IColor SHColor = DEFAULT_SHCOLOR,
                 const IColor X1Color = DEFAULT_X1COLOR,
                 const IColor X2Color = DEFAULT_X2COLOR,
                 const IColor X3Color = DEFAULT_X3COLOR)
  {
  }

  void ResetColors() { SetColors(); }
};

const IVColorSpec DEFAULT_SPEC = IVColorSpec();

/** Used to manage composite/blend operations, independant of draw class/platform */
struct IBlend
{
  EBlendType mMethod;
  float mWeight;

  /** Creates a new IBlend
   * @param type Blend type (defaults to none)
   * \todo IBlend::weight needs documentation
   * @param weight
  */
  IBlend(EBlendType type = kBlendNone, float weight = 1.0f) : mMethod(type), mWeight(weight) {}
};

inline float BlendWeight(const IBlend* pBlend)
{
  return (pBlend ? pBlend->mWeight : 1.0f);
}

const IBlend BLEND_75 = IBlend(kBlendNone, 0.75f);
const IBlend BLEND_50 = IBlend(kBlendNone, 0.5f);
const IBlend BLEND_25 = IBlend(kBlendNone, 0.25f);
const IBlend BLEND_10 = IBlend(kBlendNone, 0.1f);

// Path related structures for patterns and fill/stroke options

struct IFillOptions
{
  IFillOptions()
  : mFillRule(kFillWinding)
  , mPreserve(false)
  {}

  EFillRule mFillRule;
  bool mPreserve;
};

struct IStrokeOptions
{
  class DashOptions
  {
  public:
    int GetCount() const { return mCount; }
    float GetOffset() const { return mOffset; }
    const float *GetArray() const { return mArray; }

    void SetDash(float *array, float offset, int count)
    {
      assert(count >= 0 && count <= 8);

      mCount = count;
      mOffset = offset;

      for (int i = 0; i < count; i++)
        mArray[i] = array[i];
    }

  private:
    float mArray[8];
    float mOffset = 0;
    int mCount = 0;
  };

  float mMiterLimit = 1.;
  bool mPreserve = false;
  ELineCap mCapOption = kCapButt;
  ELineJoin mJoinOption = kJoinMiter;
  DashOptions mDash;
};

/** Used to manage font and text/text entry style for a piece of text on the UI, independant of draw class/platform.*/
struct IText
{
  enum EStyle { kStyleNormal, kStyleBold, kStyleItalic } mStyle;
  enum EAlign { kAlignNear, kAlignCenter, kAlignFar } mAlign;
  enum EVAlign { kVAlignTop, kVAlignMiddle, kVAlignBottom } mVAlign;
  enum EQuality { kQualityDefault, kQualityNonAntiAliased, kQualityAntiAliased, kQualityClearType } mQuality = kQualityDefault;

  IText(int size = DEFAULT_TEXT_SIZE,
        const IColor& color = DEFAULT_TEXT_FGCOLOR,
        const char* font = nullptr,
        EStyle style = kStyleNormal,
        EAlign align = kAlignCenter,
        EVAlign valign = kVAlignMiddle,
        int orientation = 0,
        EQuality quality = kQualityDefault,
        const IColor& TEBGColor = DEFAULT_TEXTENTRY_BGCOLOR,
        const IColor& TEFGColor = DEFAULT_TEXTENTRY_FGCOLOR)
    : mSize(size)
    , mFGColor(color)
    , mStyle(style)
    , mAlign(align)
    , mVAlign(valign)
    , mOrientation(orientation)
    , mQuality(quality)
    , mTextEntryBGColor(TEBGColor)
    , mTextEntryFGColor(TEFGColor)
  {
    strcpy(mFont, (font ? font : DEFAULT_FONT));
  }

  IText(int size, EVAlign valign)
  : IText()
  {
    mSize = size;
    mVAlign = valign;
  }
  
  IText(int size, EAlign align)
  : IText()
  {
    mSize = size;
    mAlign = align;
  }

  char mFont[FONT_LEN];
  int mSize;
  IColor mFGColor;
  IColor mTextEntryBGColor;
  IColor mTextEntryFGColor;
  int mOrientation = 0; // Degrees ccwise from normal.
  mutable double mCachedScale = 1.0;

#ifdef IGRAPHICS_LICE
  mutable LICE_IFont* mCached = nullptr;
#endif
};

const IText DEFAULT_TEXT = IText();

/** Used to manage a rectangular area, independant of draw class/platform.
 * An IRECT is always specified in 1:1 pixels, any scaling for high DPI happens in the drawing class.
 * In IGraphics 0,0 is top left. */
struct IRECT
{
  float L, T, R, B;

  IRECT()
  {
    L = T = R = B = 0.f;
  }
  
  IRECT(float l, float t, float r, float b)
  : L(l), R(r), T(t), B(b)
  {}
  
  IRECT(float x, float y, const IBitmap& bitmap)
  {
    L = x;
    T = y;
    R = L + (float) bitmap.FW();
    B = T + (float) bitmap.FH();
  }

  bool Empty() const
  {
    return (L == 0.f && T == 0.f && R == 0.f && B == 0.f);
  }

  void Clear()
  {
    L = T = R = B = 0.f;
  }

  bool operator==(const IRECT& rhs) const
  {
    return (L == rhs.L && T == rhs.T && R == rhs.R && B == rhs.B);
  }

  bool operator!=(const IRECT& rhs) const
  {
    return !(*this == rhs);
  }

  inline float W() const { return R - L; }
  inline float H() const { return B - T; }
  inline float MW() const { return 0.5f * (L + R); }
  inline float MH() const { return 0.5f * (T + B); }
  inline float Area() const { return W() * H(); }
  
  inline IRECT Union(const IRECT& rhs) const
  {
    if (Empty()) { return rhs; }
    if (rhs.Empty()) { return *this; }
    return IRECT(std::min(L, rhs.L), std::min(T, rhs.T), std::max(R, rhs.R), std::max(B, rhs.B));
  }

  inline IRECT Intersect(const IRECT& rhs) const
  {
    if (Intersects(rhs))
      return IRECT(std::max(L, rhs.L), std::max(T, rhs.T), std::min(R, rhs.R), std::min(B, rhs.B));

    return IRECT();
  }

  inline bool Intersects(const IRECT& rhs) const
  {
    return (!Empty() && !rhs.Empty() && R >= rhs.L && L < rhs.R && B >= rhs.T && T < rhs.B);
  }

  inline bool Contains(const IRECT& rhs) const
  {
    return (!Empty() && !rhs.Empty() && rhs.L >= L && rhs.R <= R && rhs.T >= T && rhs.B <= B);
  }

  inline bool Contains(float x, float y) const
  {
    return (!Empty() && x >= L && x < R && y >= T && y < B);
  }
  
  //includes right-most and bottom-most pixels
  inline bool ContainsEdge(float x, float y) const
  {
    return (!Empty() && x >= L && x <= R && y >= T && y <= B);
  }

  inline void Constrain(float& x, float& y)
  {
    if (x < L) x = L;
    else if (x > R) x = R;

    if (y < T) y = T;
    else if (y > B) y = B;
  }
  
  //The two rects cover exactly the area returned by Union()
  bool Mergeable(const IRECT& rhs) const
  {
    if (Empty() || rhs.Empty())
      return true;
    if (L == rhs.L && R == rhs.R && ((T >= rhs.T && T <= rhs.B) || (rhs.T >= T && rhs.T <= B)))
      return true;
    return T == rhs.T && B == rhs.B && ((L >= rhs.L && L <= rhs.R) || (rhs.L >= L && rhs.L <= R));
  }
  
  inline IRECT FracRect(EDirection layoutDir, float frac, bool fromTopOrRight = false) const
  {
    if(layoutDir == EDirection::kVertical)
      return FracRectVertical(frac, fromTopOrRight);
    else
      return FracRectHorizontal(frac, fromTopOrRight);
  }
  
  inline IRECT FracRectHorizontal(float frac, bool rhs = false) const
  {
    float widthOfSubRect = W() * frac;
    
    if(rhs)
      return IRECT(R - widthOfSubRect, T, R, B);
    else
      return IRECT(L, T, L + widthOfSubRect, B);
  }
  
  inline IRECT FracRectVertical(float frac, bool fromTop = false) const
  {
    float heightOfSubRect = H() * frac;

    if(fromTop)
      return IRECT(L, T, R, T + heightOfSubRect);
    else
      return IRECT(L, B - heightOfSubRect, R, B);
  }

  inline IRECT SubRectVertical(int numSlices, int sliceIdx) const
  {
    float heightOfSubRect = H() / (float) numSlices;
    float t = heightOfSubRect * (float) sliceIdx;

    return IRECT(L, T + t, R, T + t + heightOfSubRect);
  }

  inline IRECT SubRectHorizontal(int numSlices, int sliceIdx) const
  {
    float widthOfSubRect = W() / (float) numSlices;
    float l = widthOfSubRect * (float) sliceIdx;

    return IRECT(L + l, T, L + l + widthOfSubRect, B);
  }
  
  inline IRECT SubRect(EDirection layoutDir, int numSlices, int sliceIdx) const
  {
    if(layoutDir == EDirection::kVertical)
      return SubRectVertical(numSlices, sliceIdx);
    else
      return SubRectHorizontal(numSlices, sliceIdx);
  }
  
  inline IRECT GetFromTLHC(float w, float h) const { return IRECT(L, T, L+w, T+h); }
  inline IRECT GetFromBLHC(float w, float h) const { return IRECT(L, B-h, L+w, B); }
  inline IRECT GetFromTRHC(float w, float h) const { return IRECT(R-w, T, R, T+h); }
  inline IRECT GetFromBRHC(float w, float h) const { return IRECT(R-w, B-h, R, B); }

  inline IRECT GetFromTop(float amount) const { return IRECT(L, T, R, T+amount); }
  inline IRECT GetFromBottom(float amount) const { return IRECT(L, B-amount, R, B); }
  inline IRECT GetFromLeft(float amount) const { return IRECT(L, T, L+amount, B); }
  inline IRECT GetFromRight(float amount) const { return IRECT(R-amount, T, R, B); }
  
  inline IRECT GetReducedFromTop(float amount) const { return IRECT(L, T+amount, R, B); }
  inline IRECT GetReducedFromBottom(float amount) const { return IRECT(L, T, R, B-amount); }
  inline IRECT GetReducedFromLeft(float amount) const { return IRECT(L+amount, T, R, B); }
  inline IRECT GetReducedFromRight(float amount) const { return IRECT(L, T, R-amount, B); }
  
  inline IRECT GetGridCell(int row, int col, int nRows, int nColumns/*, EDirection = kHorizontal*/) const
  {
    assert(row * col <= nRows * nColumns); // not enough cells !
    
    const IRECT vrect = SubRectVertical(nRows, row);
    return vrect.SubRectHorizontal(nColumns, col);
  }
  
  inline IRECT GetGridCell(int cellIndex, int nRows, int nColumns/*, EDirection = kHorizontal*/) const
  {
    assert(cellIndex <= nRows * nColumns); // not enough cells !

    int cell = 0;
    for(int row = 0; row<nRows; row++)
    {
      for(int col = 0; col<nColumns; col++)
      {
        if(cell == cellIndex)
        {
          const IRECT vrect = SubRectVertical(nRows, row);
          return vrect.SubRectHorizontal(nColumns, col);
        }

        cell++;
      }
    }

    return *this;
  }
  
  bool IsPixelAligned() const
  {
    return !(L - std::floor(L) && T - std::floor(T) && R - std::floor(R) && B - std::floor(B));
  }
  
  // Pixel aligns in an inclusive manner (moves all points outwards)
  inline void PixelAlign() 
  {
    L = std::floor(L);
    T = std::floor(T);
    R = std::ceil(R);
    B = std::ceil(B);
  }
  
  inline void Pad(float padding)
  {
    L -= padding;
    T -= padding;
    R += padding;
    B += padding;
  }
  
  inline void Pad(float padL, float padT, float padR, float padB)
  {
    L += padL;
    T += padT;
    R += padR;
    B += padB;
  }
  
  inline void HPad(float padding)
  {
    L -= padding;
    R += padding;
  }
  
  inline void VPad(float padding)
  {
    T -= padding;
    B += padding;
  }
  
  inline void MidHPad(float padding)
  {
    const float mw = MW();
    L = mw - padding;
    R = mw + padding;
  }
  
  inline void MidVPad(float padding)
  {
    const float mh = MH();
    T = mh - padding;
    B = mh + padding;
  }

  inline IRECT GetPadded(float padding) const
  {
    return IRECT(L-padding, T-padding, R+padding, B+padding);
  }

  inline IRECT GetPadded(float padL, float padT, float padR, float padB) const
  {
    return IRECT(L+padL, T+padT, R+padR, B+padB);
  }

  inline IRECT GetHPadded(float padding) const
  {
    return IRECT(L-padding, T, R+padding, B);
  }

  inline IRECT GetVPadded(float padding) const
  {
    return IRECT(L, T-padding, R, B+padding);
  }

  inline IRECT GetMidHPadded(float padding) const
  {
    return IRECT(MW()-padding, T, MW()+padding, B);
  }

  inline IRECT GetMidVPadded(float padding) const
  {
    return IRECT(L, MH()-padding, R, MH()+padding);
  }

  inline IRECT GetHSliced(float w, bool rhs = false) const
  {
    if(rhs)
      return IRECT(R - w, T, R, B);
    else
      return IRECT(L, T, L + w, B);
  }
  
  inline IRECT GetVSliced(float h, bool bot = false) const
  {
    if(bot)
      return IRECT(L, B - h, R, B);
    else
      return IRECT(L, T + h, R, B);
  }
  
  void Clank(const IRECT& rhs)
  {
    if (L < rhs.L)
    {
      R = std::min(rhs.R - 1, R + rhs.L - L);
      L = rhs.L;
    }
    if (T < rhs.T)
    {
      B = std::min(rhs.B - 1, B + rhs.T - T);
      T = rhs.T;
    }
    if (R >= rhs.R)
    {
      L = std::max(rhs.L, L - (R - rhs.R + 1));
      R = rhs.R - 1;
    }
    if (B >= rhs.B)
    {
      T = std::max(rhs.T, T - (B - rhs.B + 1));
      B = rhs.B - 1;
    }
  }
  
  void Scale(float scale)
  {
    L = std::floor(0.5f + (L * scale));
    T = std::floor(0.5f + (T * scale));
    R = std::floor(0.5f + (R * scale));
    B = std::floor(0.5f + (B * scale));
  }
  
  void ScaleAboutCentre(float scale)
  {
    float x = MW();
    float y = MH();
    float hw = W() / 2.f;
    float hh = H() / 2.f;
    L = x - (hw * scale);
    T = y - (hh * scale);
    R = x + (hw * scale);
    B = y + (hh * scale);
  }
  
  IRECT GetScaledAboutCentre(float scale)
  {
    const float x = MW();
    const float y = MH();
    const float hw = W() / 2.f;
    const float hh = H() / 2.f;
    
    return IRECT(x - (hw * scale), y - (hh * scale), x + (hw * scale), y + (hh * scale));
  }
  
  static void LinearInterpolateBetween(const IRECT& start, const IRECT& dest, IRECT& result, float progress)
  {
    result.L = start.L + progress * (dest.L -  start.L);
    result.T = start.T + progress * (dest.T -  start.T);
    result.R = start.R + progress * (dest.R -  start.R);
    result.B = start.B + progress * (dest.B -  start.B);
  }

  IRECT GetScaled(float scale) const
  {
    IRECT r = *this;
    r.Scale(scale);
    return r;
  }

  void GetRandomPoint(float& x, float& y) const
  {
    std::random_device rd;
    std::mt19937 gen(rd()); // TODO: most sensible RNG?
    std::uniform_real_distribution<float> dist(0., 1.);
    x = L + dist(gen) * W();
    y = T + dist(gen) * H();
  }

  IRECT GetRandomSubRect() const
  {
    float l, t, r, b;
    GetRandomPoint(l, t);
    IRECT tmp = IRECT(l, t, R, B);
    tmp.GetRandomPoint(r, b);

    return IRECT(l, t, r, b);
  }

  void Translate(float l, float t, float r, float b)
  {
    L += l;
    T += t;
    R += r;
    B += b;
  }
  
  void Translate(float x, float y = 0.f)
  {
    L += x;
    T += y;
    R += x;
    B += y;
  }
  
  IRECT GetShifted(float x, float y = 0.f) const
  {
    return IRECT(L + x, T + y, R + x, B + y);
  }
  
  IRECT GetHShifted(float x) const
  {
    return GetShifted(x);
  }
  
  IRECT GetVShifted(float y) const
  {
    return GetShifted(0., y);
  }
  
  IRECT GetShifted(float l, float t, float r, float b) const
  {
    return IRECT(L + l, T + t, R + r, B + b);
  }
  
  void ScaleBounds(float scale)
  {
    L = std::floor(L * scale);
    T = std::floor(T * scale);
    R = std::ceil(R * scale);
    B = std::ceil(B * scale);
  }

  IRECT GetCentredInside(IRECT sr) const
  {
    IRECT r;
    r.L = MW() - sr.W() / 2.f;
    r.T = MH() - sr.H() / 2.f;
    r.R = r.L + sr.W();
    r.B = r.T + sr.H();

    return r;
  }
  
  IRECT GetCentredInside(float w, float h = 0.f) const
  {
    assert(w > 0.f);
    
    if(h <= 0.f)
      h = w;
    
    IRECT r;
    r.L = MW() - w / 2.f;
    r.T = MH() - h / 2.f;
    r.R = r.L + w;
    r.B = r.T + h;
    
    return r;
  }

  IRECT GetCentredInside(IBitmap bitmap)
  {
    IRECT r;
    r.L = MW() - bitmap.FW() / 2.f;
    r.T = MH() - bitmap.FH() / 2.f;
    r.R = r.L + (float) bitmap.FW();
    r.B = r.T + (float) bitmap.FH();

    return r;
  }
  
  float GetLengthOfShortestSide() const
  {
    if(W() < H())
       return W();
    else
      return H();
  }
};

/** Used to manage mouse modifiers i.e. right click and shift/control/alt keys. */
struct IMouseMod
{
  bool L, R, S, C, A;
  IMouseMod(bool l = false, bool r = false, bool s = false, bool c = false, bool a = false)
    : L(l), R(r), S(s), C(c), A(a) {}
  
  void DBGPrint() { DBGMSG("L: %i, R: %i, S: %i, C: %i,: A: %i\n", L, R, S, C, A); }
};

struct IMouseInfo
{
  float x, y;
  IMouseMod ms;
};

/** Used to manage a list of rectangular areas and optimize them for drawing to the screen. */
class IRECTList
{
public:
  int Size() const { return mRects.GetSize(); }
  
  void Add(const IRECT rect)
  {
    mRects.Add(rect);
  }
  
  void Set(int idx, const IRECT rect)
  {
    *(mRects.GetFast() + idx) = rect;
  }
  
  const IRECT& Get(int idx) const
  {
    return *(mRects.GetFast() + idx);
  }
  
  void Clear()
  {
    mRects.Resize(0);
  }
  
  IRECT Bounds()
  {
    IRECT r = Get(0);
    for (auto i = 1; i < mRects.GetSize(); i++)
      r = r.Union(Get(i));
    return r;
  }
  
  void PixelAlign()
  {
    for (auto i = 0; i < Size(); i++)
    {
      IRECT r = Get(i);
      r.PixelAlign();
      Set(i, r);
    }
  }
  
  void Optimize()
  {
    // Remove rects that are contained by other rects and intersections
    for (int i = 0; i < Size(); i++)
    {
      for (int j = i + 1; j < Size(); j++)
      {
        if (Get(i).Contains(Get(j)))
        {
          mRects.Delete(j);
          j--;
        }
        else if (Get(j).Contains(Get(i)))
        {
          mRects.Delete(i);
          i--;
          break;
        }
        else if (Get(i).Intersects(Get(j)))
        {
          IRECT intersection = Get(i).Intersect(Get(j));
            
          if (Get(i).Mergeable(intersection))
            Set(i, Shrink(Get(i), intersection));
          else if (Get(j).Mergeable(intersection))
            Set(j, Shrink(Get(j), intersection));
          else if (Get(i).Area() < Get(j).Area())
            Set(i, Split(Get(i), intersection));
          else
            Set(j, Split(Get(j), intersection));
        }
      }
    }
    
    // Merge any rects that can be merged
    for (int i = 0; i < Size(); i++)
    {
      for (int j = i + 1; j < Size(); j++)
      {
        if (Get(i).Mergeable(Get(j)))
        {
          Set(j, Get(i).Union(Get(j)));
          mRects.Delete(i);
          i = -1;
          break;
        }
      }
    }
  }
  
private:
  
  IRECT Shrink(const IRECT &r, const IRECT &i)
  {
    if (i.L != r.L)
      return IRECT(r.L, r.T, i.L, r.B);
    if (i.T != r.T)
      return IRECT(r.L, r.T, r.R, i.T);
    if (i.R != r.R)
      return IRECT(i.R, r.T, r.R, r.B);
    return IRECT(r.L, i.B, r.R, r.B);
  }
  
  IRECT Split(const IRECT r, const IRECT &i)
  {
    if (r.L == i.L)
    {
      if (r.T == i.T)
      {
        Add(IRECT(i.R, r.T, r.R, i.B));
        return IRECT(r.L, i.B, r.R, r.B);
      }
      else
      {
        Add(IRECT(r.L, r.T, r.R, i.T));
        return IRECT(i.R, i.T, r.R, r.B);
      }
    }
    
    if (r.T == i.T)
    {
      Add(IRECT(r.L, r.T, i.L, i.B));
      return IRECT(r.L, i.B, r.R, r.B);
    }
    else
    {
      Add(IRECT(r.L, r.T, r.R, i.T));
      return IRECT(r.L, i.T, i.L, r.B);
    }
  }
  
  WDL_TypedBuf<IRECT> mRects;
};

<<<<<<< HEAD
/** ILayer is IGraphics's layer abstraction that you use to store temporary APIBitmap to draw with a specific offset to the interface. ILayers take ownership of the underlying bitmaps */

class ILayer
{
  friend IGraphics;
    
public:
  ILayer(APIBitmap* bitmap, IRECT r)
  : mBitmap(bitmap)
  , mRECT(r)
  , mInvalid(false)
  {}
  
  ILayer(const ILayer&) = delete;
  ILayer operator =(const ILayer&) = delete;
  
  void Invalidate() { mInvalid = true; }
  const APIBitmap* GetAPIBitmap() const { return mBitmap.get(); }
  IBitmap GetBitmap() const { return IBitmap(mBitmap.get(), 1, false); }
  const IRECT& Bounds() const { return mRECT; }
  
private:
  
  std::unique_ptr<APIBitmap> mBitmap;
  IRECT mRECT;
  bool mInvalid;
};

/** ILayerPtr is a manged pointer for transferring the ownership of layers */

typedef std::unique_ptr<ILayer> ILayerPtr;
=======
/** Used to store transformation matrices**/
struct IMatrix
{
  IMatrix(double xx, double yx, double xy, double yy, double tx, double ty)
  : mXX(xx), mYX(yx), mXY(xy), mYY(yy), mTX(tx), mTY(ty)
  {}
  
  IMatrix() : IMatrix(1.0, 0.0, 0.0, 1.0, 0.0, 0.0)
  {}
  
  IMatrix& Translate(float x, float y)
  {
    return Transform(IMatrix(1.0, 0.0, 0.0, 1.0, x, y));
  }
  
  IMatrix& Scale(float x, float y)
  {
    return Transform(IMatrix(x, 0.0, 0.0, y, 0.0, 0.0));
  }
  
  IMatrix& Rotate(float a)
  {
    const double rad = DegToRad(a);
    const double c = std::cos(rad);
    const double s = std::sin(rad);
    
    return Transform(IMatrix(c, s, -s, c, 0.0, 0.0));
  }
  
  IMatrix& Skew(float x, float y)
  {
    return Transform(IMatrix(1.0, std::tan(DegToRad(y)), std::tan(DegToRad(x)), 1.0, 0.0, 0.0));
  }
  
  void TransformPoint(double& x, double& y, double x0, double y0)
  {
    x = x0 * mXX + y0 * mXY + mTX;
    y = x0 * mYX + y0 * mYY + mTY;
  };
  
  void TransformPoint(double& x, double& y)
  {
    TransformPoint(x, y, x, y);
  };
  
  IMatrix& Transform(const IRECT& before, const IRECT& after)
  {
    const double sx = after.W() / before.W();
    const double sy = after.H() / before.H();
    const double tx = after.L - before.L * sx;
    const double ty = after.T - before.T * sy;
    
    return *this = IMatrix(sx, 0.0, 0.0, sy, tx, ty);
  }
  
  IMatrix& Transform(const IMatrix& m)
  {
    IMatrix p = *this;
    
    mXX = m.mXX * p.mXX + m.mYX * p.mXY;
    mYX = m.mXX * p.mYX + m.mYX * p.mYY;
    mXY = m.mXY * p.mXX + m.mYY * p.mXY;
    mYY = m.mXY * p.mYX + m.mYY * p.mYY;
    mTX = m.mTX * p.mXX + m.mTY * p.mXY + p.mTX;
    mTY = m.mTX * p.mYX + m.mTY * p.mYY + p.mTY;
    
    return *this;
  }
  
  IMatrix& Invert()
  {
    IMatrix m = *this;
    
    double d = 1.0 / (m.mXX * m.mYY - m.mYX * m.mXY);
    
    mXX =  m.mYY * d;
    mYX = -m.mXY * d;
    mXY = -m.mYX * d;
    mYY =  m.mXX * d;
    mTX = (-m.mTX * m.mYY * d) - (m.mTY * -m.mXY * d);
    mTY = (-m.mTX * m.mYX * d) - (m.mTY *  m.mXX * d);
    
    return *this;
  }
  
  double mXX, mYX, mXY, mYY, mTX, mTY;
};

struct IColorStop
{
  IColorStop()
  : mOffset(0.f)
  {}
  
  IColorStop(IColor color, float offset)
  : mColor(color)
  , mOffset(offset)
  {
    assert(offset >= 0.0 && offset <= 1.0);
  }
  
  IColor mColor;
  float mOffset;
};

struct IPattern
{
  EPatternType mType;
  EPatternExtend mExtend;
  IColorStop mStops[16];
  int mNStops;
  IMatrix mTransform;
  
  IPattern(EPatternType type)
  : mType(type), mExtend(kExtendPad), mNStops(0)
  {}
  
  IPattern(const IColor& color)
  : mType(kSolidPattern), mExtend(kExtendPad), mNStops(1)
  {
    mStops[0] = IColorStop(color, 0.0);
  }
  
  static IPattern CreateLinearGradient(float x1, float y1, float x2, float y2)
  {
    IPattern pattern(kLinearPattern);
    
    // Calculate the affine transform from one line segment to another!
    
    const float xd = x2 - x1;
    const float yd = y2 - y1;
    const float size = sqrtf(xd * xd + yd * yd);
    const float angle = -(atan2(yd, xd));
    const float sinV = sinf(angle) / size;
    const float cosV = cosf(angle) / size;
    
    const float xx = cosV;
    const float yx = sinV;
    const float xy = -sinV;
    const float yy = cosV;
    const float x0 = -(x1 * xx + y1 * xy);
    const float y0 = -(x1 * yx + y1 * yy);
    
    pattern.SetTransform(xx, yx, xy, yy, x0, y0);
    
    return pattern;
  }
  
  static IPattern CreateLinearGradient(float x1, float y1, float x2, float y2, std::initializer_list<IColorStop> stops)
  {
    IPattern pattern = CreateLinearGradient(x1, y1, x2, y2);
    
    for (auto& stop : stops)
      pattern.AddStop(stop.mColor, stop.mOffset);
    
    return pattern;
  }
  
  static IPattern CreateRadialGradient(float x1, float y1, float r)
  {
    IPattern pattern(kRadialPattern);
    
    const float xx = 1.f / r;
    const float yy = 1.f / r;
    const float x0 = -(x1 * xx);
    const float y0 = -(y1 * yy);
    
    pattern.SetTransform(xx, 0, 0, yy, x0, y0);
    
    return pattern;
  }
  
  static IPattern CreateRadialGradient(float x1, float y1, float r, std::initializer_list<IColorStop> stops)
  {
    IPattern pattern = CreateRadialGradient(x1, y1, r);
    
    for (auto& stop : stops)
      pattern.AddStop(stop.mColor, stop.mOffset);
    
    return pattern;
  }
  
  int NStops() const
  {
    return mNStops;
  }
  
  const IColorStop& GetStop(int idx) const
  {
    return mStops[idx];
  }
  
  void AddStop(IColor color, float offset)
  {
    assert(mType != kSolidPattern && mNStops < 16);
    assert(!mNStops || GetStop(mNStops - 1).mOffset < offset);
    if (mNStops < 16)
      mStops[mNStops++] = IColorStop(color, offset);
  }
  
  void SetTransform(float xx, float yx, float xy, float yy, float x0, float y0)
  {
    mTransform = IMatrix(xx, yx, xy, yy, x0, y0);
  }
  
  void SetTransform(const IMatrix& transform)
  {
    mTransform = transform;
  }
};
>>>>>>> 10dd290a

// TODO: static storage needs thread safety mechanism
template <class T>
class StaticStorage
{
public:
  // djb2 hash function (hash * 33 + c) - see http://www.cse.yorku.ca/~oz/hash.html // TODO: can we use C++11 std::hash instead of this?
  uint32_t Hash(const char* str)
  {
    uint32_t hash = 5381;
    int c;

    while ((c = *str++))
    {
      hash = ((hash << 5) + hash) + c;
    }

    return hash;
  }

  struct DataKey
  {
    // N.B. - hashID is not guaranteed to be unique
    uint32_t hashID;
    WDL_String name;
    double scale;
    T* data;
  };

  T* Find(const char* str, double scale = 1.)
  {
    WDL_String cacheName(str);
    cacheName.AppendFormatted((int) strlen(str) + 6, "-%.1fx", scale);
    
    uint32_t hashID = Hash(cacheName.Get());
    
    int i, n = mDatas.GetSize();
    for (i = 0; i < n; ++i)
    {
      DataKey* pKey = mDatas.Get(i);

      // Use the hash id for a quick search and then confirm with the scale and identifier to ensure uniqueness
      if (pKey->hashID == hashID && scale == pKey->scale && !strcmp(str, pKey->name.Get()))
        return pKey->data;
    }
    return nullptr;
  }

  void Add(T* pData, const char* str, double scale = 1. /* scale where 2x = retina, omit if not needed */)
  {
    DataKey* pKey = mDatas.Add(new DataKey);

    WDL_String cacheName(str);
    cacheName.AppendFormatted((int) strlen(str) + 6, "-%.1fx", scale);
    
    pKey->hashID = Hash(cacheName.Get());
    pKey->data = pData;
    pKey->scale = scale;
    pKey->name.Set(str);

    //DBGMSG("adding %s to the static storage at %.1fx the original scale\n", str, scale);
  }

  void Remove(T* pData)
  {
    int i, n = mDatas.GetSize();
    for (i = 0; i < n; ++i)
    {
      if (mDatas.Get(i)->data == pData)
      {
        mDatas.Delete(i, true);
        delete pData;
        break;
      }
    }
  }

  void Clear()
  {
    int i, n = mDatas.GetSize();
    for (i = 0; i < n; ++i)
    {
      // FIXME: - this doesn't work - why not?
      /*
      DataKey* key = mDatas.Get(i);
      T* data = key->data;
      delete data;*/
    }
    mDatas.Empty(true);
  };

  ~StaticStorage()
  {
    Clear();
  }

private:
  WDL_PtrList<DataKey> mDatas;
};

/**@}*/<|MERGE_RESOLUTION|>--- conflicted
+++ resolved
@@ -1114,13 +1114,223 @@
   WDL_TypedBuf<IRECT> mRects;
 };
 
-<<<<<<< HEAD
+/** Used to store transformation matrices**/
+struct IMatrix
+{
+  IMatrix(double xx, double yx, double xy, double yy, double tx, double ty)
+  : mXX(xx), mYX(yx), mXY(xy), mYY(yy), mTX(tx), mTY(ty)
+  {}
+  
+  IMatrix() : IMatrix(1.0, 0.0, 0.0, 1.0, 0.0, 0.0)
+  {}
+  
+  IMatrix& Translate(float x, float y)
+  {
+    return Transform(IMatrix(1.0, 0.0, 0.0, 1.0, x, y));
+  }
+  
+  IMatrix& Scale(float x, float y)
+  {
+    return Transform(IMatrix(x, 0.0, 0.0, y, 0.0, 0.0));
+  }
+  
+  IMatrix& Rotate(float a)
+  {
+    const double rad = DegToRad(a);
+    const double c = std::cos(rad);
+    const double s = std::sin(rad);
+    
+    return Transform(IMatrix(c, s, -s, c, 0.0, 0.0));
+  }
+  
+  IMatrix& Skew(float x, float y)
+  {
+    return Transform(IMatrix(1.0, std::tan(DegToRad(y)), std::tan(DegToRad(x)), 1.0, 0.0, 0.0));
+  }
+  
+  void TransformPoint(double& x, double& y, double x0, double y0)
+  {
+    x = x0 * mXX + y0 * mXY + mTX;
+    y = x0 * mYX + y0 * mYY + mTY;
+  };
+  
+  void TransformPoint(double& x, double& y)
+  {
+    TransformPoint(x, y, x, y);
+  };
+  
+  IMatrix& Transform(const IRECT& before, const IRECT& after)
+  {
+    const double sx = after.W() / before.W();
+    const double sy = after.H() / before.H();
+    const double tx = after.L - before.L * sx;
+    const double ty = after.T - before.T * sy;
+    
+    return *this = IMatrix(sx, 0.0, 0.0, sy, tx, ty);
+  }
+  
+  IMatrix& Transform(const IMatrix& m)
+  {
+    IMatrix p = *this;
+    
+    mXX = m.mXX * p.mXX + m.mYX * p.mXY;
+    mYX = m.mXX * p.mYX + m.mYX * p.mYY;
+    mXY = m.mXY * p.mXX + m.mYY * p.mXY;
+    mYY = m.mXY * p.mYX + m.mYY * p.mYY;
+    mTX = m.mTX * p.mXX + m.mTY * p.mXY + p.mTX;
+    mTY = m.mTX * p.mYX + m.mTY * p.mYY + p.mTY;
+    
+    return *this;
+  }
+  
+  IMatrix& Invert()
+  {
+    IMatrix m = *this;
+    
+    double d = 1.0 / (m.mXX * m.mYY - m.mYX * m.mXY);
+    
+    mXX =  m.mYY * d;
+    mYX = -m.mXY * d;
+    mXY = -m.mYX * d;
+    mYY =  m.mXX * d;
+    mTX = (-m.mTX * m.mYY * d) - (m.mTY * -m.mXY * d);
+    mTY = (-m.mTX * m.mYX * d) - (m.mTY *  m.mXX * d);
+    
+    return *this;
+  }
+  
+  double mXX, mYX, mXY, mYY, mTX, mTY;
+};
+
+struct IColorStop
+{
+  IColorStop()
+  : mOffset(0.f)
+  {}
+  
+  IColorStop(IColor color, float offset)
+  : mColor(color)
+  , mOffset(offset)
+  {
+    assert(offset >= 0.0 && offset <= 1.0);
+  }
+  
+  IColor mColor;
+  float mOffset;
+};
+
+struct IPattern
+{
+  EPatternType mType;
+  EPatternExtend mExtend;
+  IColorStop mStops[16];
+  int mNStops;
+  IMatrix mTransform;
+  
+  IPattern(EPatternType type)
+  : mType(type), mExtend(kExtendPad), mNStops(0)
+  {}
+  
+  IPattern(const IColor& color)
+  : mType(kSolidPattern), mExtend(kExtendPad), mNStops(1)
+  {
+    mStops[0] = IColorStop(color, 0.0);
+  }
+  
+  static IPattern CreateLinearGradient(float x1, float y1, float x2, float y2)
+  {
+    IPattern pattern(kLinearPattern);
+    
+    // Calculate the affine transform from one line segment to another!
+    
+    const float xd = x2 - x1;
+    const float yd = y2 - y1;
+    const float size = sqrtf(xd * xd + yd * yd);
+    const float angle = -(atan2(yd, xd));
+    const float sinV = sinf(angle) / size;
+    const float cosV = cosf(angle) / size;
+    
+    const float xx = cosV;
+    const float yx = sinV;
+    const float xy = -sinV;
+    const float yy = cosV;
+    const float x0 = -(x1 * xx + y1 * xy);
+    const float y0 = -(x1 * yx + y1 * yy);
+    
+    pattern.SetTransform(xx, yx, xy, yy, x0, y0);
+    
+    return pattern;
+  }
+  
+  static IPattern CreateLinearGradient(float x1, float y1, float x2, float y2, std::initializer_list<IColorStop> stops)
+  {
+    IPattern pattern = CreateLinearGradient(x1, y1, x2, y2);
+    
+    for (auto& stop : stops)
+      pattern.AddStop(stop.mColor, stop.mOffset);
+    
+    return pattern;
+  }
+  
+  static IPattern CreateRadialGradient(float x1, float y1, float r)
+  {
+    IPattern pattern(kRadialPattern);
+    
+    const float xx = 1.f / r;
+    const float yy = 1.f / r;
+    const float x0 = -(x1 * xx);
+    const float y0 = -(y1 * yy);
+    
+    pattern.SetTransform(xx, 0, 0, yy, x0, y0);
+    
+    return pattern;
+  }
+  
+  static IPattern CreateRadialGradient(float x1, float y1, float r, std::initializer_list<IColorStop> stops)
+  {
+    IPattern pattern = CreateRadialGradient(x1, y1, r);
+    
+    for (auto& stop : stops)
+      pattern.AddStop(stop.mColor, stop.mOffset);
+    
+    return pattern;
+  }
+  
+  int NStops() const
+  {
+    return mNStops;
+  }
+  
+  const IColorStop& GetStop(int idx) const
+  {
+    return mStops[idx];
+  }
+  
+  void AddStop(IColor color, float offset)
+  {
+    assert(mType != kSolidPattern && mNStops < 16);
+    assert(!mNStops || GetStop(mNStops - 1).mOffset < offset);
+    if (mNStops < 16)
+      mStops[mNStops++] = IColorStop(color, offset);
+  }
+  
+  void SetTransform(float xx, float yx, float xy, float yy, float x0, float y0)
+  {
+    mTransform = IMatrix(xx, yx, xy, yy, x0, y0);
+  }
+  
+  void SetTransform(const IMatrix& transform)
+  {
+    mTransform = transform;
+  }
+};
+
 /** ILayer is IGraphics's layer abstraction that you use to store temporary APIBitmap to draw with a specific offset to the interface. ILayers take ownership of the underlying bitmaps */
 
 class ILayer
 {
   friend IGraphics;
-    
+  
 public:
   ILayer(APIBitmap* bitmap, IRECT r)
   : mBitmap(bitmap)
@@ -1146,218 +1356,6 @@
 /** ILayerPtr is a manged pointer for transferring the ownership of layers */
 
 typedef std::unique_ptr<ILayer> ILayerPtr;
-=======
-/** Used to store transformation matrices**/
-struct IMatrix
-{
-  IMatrix(double xx, double yx, double xy, double yy, double tx, double ty)
-  : mXX(xx), mYX(yx), mXY(xy), mYY(yy), mTX(tx), mTY(ty)
-  {}
-  
-  IMatrix() : IMatrix(1.0, 0.0, 0.0, 1.0, 0.0, 0.0)
-  {}
-  
-  IMatrix& Translate(float x, float y)
-  {
-    return Transform(IMatrix(1.0, 0.0, 0.0, 1.0, x, y));
-  }
-  
-  IMatrix& Scale(float x, float y)
-  {
-    return Transform(IMatrix(x, 0.0, 0.0, y, 0.0, 0.0));
-  }
-  
-  IMatrix& Rotate(float a)
-  {
-    const double rad = DegToRad(a);
-    const double c = std::cos(rad);
-    const double s = std::sin(rad);
-    
-    return Transform(IMatrix(c, s, -s, c, 0.0, 0.0));
-  }
-  
-  IMatrix& Skew(float x, float y)
-  {
-    return Transform(IMatrix(1.0, std::tan(DegToRad(y)), std::tan(DegToRad(x)), 1.0, 0.0, 0.0));
-  }
-  
-  void TransformPoint(double& x, double& y, double x0, double y0)
-  {
-    x = x0 * mXX + y0 * mXY + mTX;
-    y = x0 * mYX + y0 * mYY + mTY;
-  };
-  
-  void TransformPoint(double& x, double& y)
-  {
-    TransformPoint(x, y, x, y);
-  };
-  
-  IMatrix& Transform(const IRECT& before, const IRECT& after)
-  {
-    const double sx = after.W() / before.W();
-    const double sy = after.H() / before.H();
-    const double tx = after.L - before.L * sx;
-    const double ty = after.T - before.T * sy;
-    
-    return *this = IMatrix(sx, 0.0, 0.0, sy, tx, ty);
-  }
-  
-  IMatrix& Transform(const IMatrix& m)
-  {
-    IMatrix p = *this;
-    
-    mXX = m.mXX * p.mXX + m.mYX * p.mXY;
-    mYX = m.mXX * p.mYX + m.mYX * p.mYY;
-    mXY = m.mXY * p.mXX + m.mYY * p.mXY;
-    mYY = m.mXY * p.mYX + m.mYY * p.mYY;
-    mTX = m.mTX * p.mXX + m.mTY * p.mXY + p.mTX;
-    mTY = m.mTX * p.mYX + m.mTY * p.mYY + p.mTY;
-    
-    return *this;
-  }
-  
-  IMatrix& Invert()
-  {
-    IMatrix m = *this;
-    
-    double d = 1.0 / (m.mXX * m.mYY - m.mYX * m.mXY);
-    
-    mXX =  m.mYY * d;
-    mYX = -m.mXY * d;
-    mXY = -m.mYX * d;
-    mYY =  m.mXX * d;
-    mTX = (-m.mTX * m.mYY * d) - (m.mTY * -m.mXY * d);
-    mTY = (-m.mTX * m.mYX * d) - (m.mTY *  m.mXX * d);
-    
-    return *this;
-  }
-  
-  double mXX, mYX, mXY, mYY, mTX, mTY;
-};
-
-struct IColorStop
-{
-  IColorStop()
-  : mOffset(0.f)
-  {}
-  
-  IColorStop(IColor color, float offset)
-  : mColor(color)
-  , mOffset(offset)
-  {
-    assert(offset >= 0.0 && offset <= 1.0);
-  }
-  
-  IColor mColor;
-  float mOffset;
-};
-
-struct IPattern
-{
-  EPatternType mType;
-  EPatternExtend mExtend;
-  IColorStop mStops[16];
-  int mNStops;
-  IMatrix mTransform;
-  
-  IPattern(EPatternType type)
-  : mType(type), mExtend(kExtendPad), mNStops(0)
-  {}
-  
-  IPattern(const IColor& color)
-  : mType(kSolidPattern), mExtend(kExtendPad), mNStops(1)
-  {
-    mStops[0] = IColorStop(color, 0.0);
-  }
-  
-  static IPattern CreateLinearGradient(float x1, float y1, float x2, float y2)
-  {
-    IPattern pattern(kLinearPattern);
-    
-    // Calculate the affine transform from one line segment to another!
-    
-    const float xd = x2 - x1;
-    const float yd = y2 - y1;
-    const float size = sqrtf(xd * xd + yd * yd);
-    const float angle = -(atan2(yd, xd));
-    const float sinV = sinf(angle) / size;
-    const float cosV = cosf(angle) / size;
-    
-    const float xx = cosV;
-    const float yx = sinV;
-    const float xy = -sinV;
-    const float yy = cosV;
-    const float x0 = -(x1 * xx + y1 * xy);
-    const float y0 = -(x1 * yx + y1 * yy);
-    
-    pattern.SetTransform(xx, yx, xy, yy, x0, y0);
-    
-    return pattern;
-  }
-  
-  static IPattern CreateLinearGradient(float x1, float y1, float x2, float y2, std::initializer_list<IColorStop> stops)
-  {
-    IPattern pattern = CreateLinearGradient(x1, y1, x2, y2);
-    
-    for (auto& stop : stops)
-      pattern.AddStop(stop.mColor, stop.mOffset);
-    
-    return pattern;
-  }
-  
-  static IPattern CreateRadialGradient(float x1, float y1, float r)
-  {
-    IPattern pattern(kRadialPattern);
-    
-    const float xx = 1.f / r;
-    const float yy = 1.f / r;
-    const float x0 = -(x1 * xx);
-    const float y0 = -(y1 * yy);
-    
-    pattern.SetTransform(xx, 0, 0, yy, x0, y0);
-    
-    return pattern;
-  }
-  
-  static IPattern CreateRadialGradient(float x1, float y1, float r, std::initializer_list<IColorStop> stops)
-  {
-    IPattern pattern = CreateRadialGradient(x1, y1, r);
-    
-    for (auto& stop : stops)
-      pattern.AddStop(stop.mColor, stop.mOffset);
-    
-    return pattern;
-  }
-  
-  int NStops() const
-  {
-    return mNStops;
-  }
-  
-  const IColorStop& GetStop(int idx) const
-  {
-    return mStops[idx];
-  }
-  
-  void AddStop(IColor color, float offset)
-  {
-    assert(mType != kSolidPattern && mNStops < 16);
-    assert(!mNStops || GetStop(mNStops - 1).mOffset < offset);
-    if (mNStops < 16)
-      mStops[mNStops++] = IColorStop(color, offset);
-  }
-  
-  void SetTransform(float xx, float yx, float xy, float yy, float x0, float y0)
-  {
-    mTransform = IMatrix(xx, yx, xy, yy, x0, y0);
-  }
-  
-  void SetTransform(const IMatrix& transform)
-  {
-    mTransform = transform;
-  }
-};
->>>>>>> 10dd290a
 
 // TODO: static storage needs thread safety mechanism
 template <class T>
