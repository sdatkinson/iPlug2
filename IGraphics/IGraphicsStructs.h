#pragma once

#include <cmath>
#include <cassert>
#include <functional>
#include <algorithm>
#include <random>
#include <chrono>

#include "wdlstring.h"
#include "ptrlist.h"
#if defined OS_MAC || defined OS_LINUX
#include "swell.h"
#endif

#ifndef OS_WEB
#include "nanosvg.h"
#endif

#include "IPlugPlatform.h"
#include "IGraphicsConstants.h"


class IControl;
class IRECT;
class IGraphics;
class IMouseInfo;

typedef std::function<void(IControl*)> IActionFunction;
typedef std::function<void(IControl*)> IAnimationFunction;
typedef std::function<void(IControl*, IGraphics&, IRECT&, IMouseInfo&, double)> IDrawFunction;

void DefaultAnimationFunc(IControl* pCaller);
void DefaultClickActionFunc(IControl* pCaller);

typedef std::chrono::high_resolution_clock Time;
typedef std::chrono::time_point<std::chrono::high_resolution_clock> TimePoint;
typedef std::chrono::duration<double, std::chrono::milliseconds::period> Milliseconds;

class LICE_IFont; // TODO: move this
/**
 * \defgroup IGraphicsStructs IGraphics::Structs
 * @{
 */

/** APIBitmap is a wrapper around the different drawing backend bitmap representations.
 * In most cases it does own the bitmap data, the exception being with NanoVG, where the image is loaded onto the GPU as a texture,
 * but still needs to be freed
 */

#ifdef IGRAPHICS_AGG
typedef agg::pixel_map* BitmapData;
#elif defined IGRAPHICS_CAIRO
#include "cairo/cairo.h"
typedef cairo_surface_t* BitmapData;
#elif defined IGRAPHICS_NANOVG
typedef int BitmapData;
#elif defined IGRAPHICS_LICE
#include "lice.h"
typedef LICE_IBitmap* BitmapData;
#elif defined EMSCRIPTEN
typedef void* BitmapData;
#endif

class APIBitmap
{
public:
  APIBitmap(BitmapData pBitmap, int w, int h, int s)
  : mBitmap(pBitmap)
  , mWidth(w)
  , mHeight(h)
  , mScale(s)
<<<<<<< HEAD
  {assert(((w % s) == 0) && ((h % s) == 0));}
=======
  {}
>>>>>>> 2e29b090

  APIBitmap()
  : mBitmap(0)
  , mWidth(0)
  , mHeight(0)
  , mScale(0)
  {}

  virtual ~APIBitmap() {}

  void SetBitmap(BitmapData pBitmap, int w, int h, int s)
  {
    mBitmap = pBitmap;
    mWidth = w;
    mHeight = h;
    mScale = s;
  }

  BitmapData GetBitmap() const { return mBitmap; }
  int GetWidth() const { return mWidth; }
  int GetHeight() const { return mHeight; }
  int GetScale() const { return mScale; }

private:
  BitmapData mBitmap; // for most drawing APIs BitmapData is a pointer. For Nanovg it is an integer index
  int mWidth;
  int mHeight;
  int mScale;
};

/** IBitmap is IGraphics's bitmap abstraction that you use to manage bitmap data, independant of draw class/platform.
 * IBitmap doesn't actually own the image data @see APIBitmap
 * An IBitmap's width and height are always in relation to a 1:1 (low dpi) screen. Any scaling happens at the drawing stage. */
class IBitmap
{
public:

  /** Creates a new IBitmap object
  * @param pData Pointer to the raw bitmap data
  * @param w Bitmap width (in pixels)
  * @param h Bitmap height (in pixels)
  * @param n Number of frames (for multibitmaps)
  * @param framesAreHorizontal \c true if the frames are positioned horizontally
  * @param name Resource name for the bitmap */
  IBitmap(APIBitmap* pAPIBitmap, int n, bool framesAreHorizontal, const char* name = "")
    : mAPIBitmap(pAPIBitmap)
    , mW(pAPIBitmap->GetWidth() / pAPIBitmap->GetScale())
    , mH(pAPIBitmap->GetHeight() / pAPIBitmap->GetScale())
    , mN(n)
    , mFramesAreHorizontal(framesAreHorizontal)
    , mResourceName(name, (int) strlen(name))
  {
  }

  IBitmap()
  : mAPIBitmap(nullptr)
  , mW(0)
  , mH(0)
  , mN(0)
  , mFramesAreHorizontal(false)
  {
  }

  /** @return overall bitmap width */
  inline int W() const { return mW; }

  /** @return overall bitmap height */
  inline int H() const { return mH; }

  /** @return Width of a single frame */
  inline int FW() const { return (mFramesAreHorizontal ? mW / mN : mW); }
  
  /** @return Height of a single frame */
  inline int FH() const { return (mFramesAreHorizontal ? mH : mH / mN); }
  
  /** * @return number of frames */
  inline int N() const { return mN; }
  
  /** * @return the scale of the bitmap */
  inline int GetScale() const { return mAPIBitmap->GetScale(); }

  /** * @return a pointer to the referenced APIBitmap */
  inline APIBitmap* GetAPIBitmap() const { return mAPIBitmap; }

  /** * @return whether or not frames are stored horiztonally */
  inline bool GetFramesAreHorizontal() const { return mFramesAreHorizontal; }
  
  /** * @return the resource name */
  inline const WDL_String& GetResourceName() const { return mResourceName; }

private:

  /** Pointer to the API specific bitmap */
  APIBitmap* mAPIBitmap;
  /** Bitmap width (in pixels) */
  int mW;
  /** Bitmap height (in pixels) */
  int mH;
  /** Number of frames (for stacked bitmaps) */
  int mN;
  /** \c true if the frames are positioned horizontally */
  bool mFramesAreHorizontal;
  /** Resource path/name for the bitmap */
  WDL_String mResourceName;
};

#ifndef OS_WEB

struct ISVG
{
  NSVGimage* mImage = nullptr;

  ISVG(NSVGimage* pImage)
  {
    mImage = pImage;
    assert(mImage != nullptr);
  }

  float W()
  {
    if (mImage)
      return mImage->width;
    else
      return 0;
  }

  float H()
  {
    if (mImage)
      return mImage->height;
    else
      return 0;
  }
};

#endif

/** Used to manage Color data, independant of draw class/platform.*/
struct IColor
{
  int A, R, G, B;
  IColor(int a = 255, int r = 0, int g = 0, int b = 0) : A(a), R(r), G(g), B(b) {}
  bool operator==(const IColor& rhs) { return (rhs.A == A && rhs.R == R && rhs.G == G && rhs.B == B); }
  bool operator!=(const IColor& rhs) { return !operator==(rhs); }
  bool Empty() const { return A == 0 && R == 0 && G == 0 && B == 0; }
  void Clamp() { A = std::min(A, 255); R = std::min(R, 255); G = std::min(G, 255); B = std::min(B, 255); }
  void Randomise(int alpha = 255) { A = alpha; R = std::rand() % 255; G = std::rand() % 255; B = std::rand() % 255; }

  void AddContrast(double c)
  {
    const int mod = int(c * 255.);
    R = std::min(R += mod, 255);
    G = std::min(G += mod, 255);
    B = std::min(B += mod, 255);
  }

  IColor GetContrasted(double c) const
  {
    const int mod = int(c * 255.);
    IColor n = *this;
    n.R = std::min(n.R += mod, 255);
    n.G = std::min(n.G += mod, 255);
    n.B = std::min(n.B += mod, 255);
    return n;
  }

  static IColor GetRandomColor(bool randomAlpha = false)
  {
    int A = randomAlpha ? rand() & 0xFF : 255;
    int R = std::rand() & 0xFF;
    int G = std::rand() & 0xFF;
    int B = std::rand() & 0xFF;

    return IColor(A, R, G, B);
  }

  int GetLuminocity() const
  {
    int min = R < G ? (R < B ? R : B) : (G < B ? G : B);
    int max = R > G ? (R > B ? R : B) : (G > B ? G : B);
    return (min + max) / 2;
  };

};

const IColor COLOR_TRANSPARENT(0, 0, 0, 0);
const IColor COLOR_TRANSLUCENT(10, 0, 0, 0);
const IColor COLOR_BLACK(255, 0, 0, 0);
const IColor COLOR_BLACK_DROP_SHADOW(128, 0, 0, 0);
const IColor COLOR_GRAY(255, 127, 127, 127);
const IColor COLOR_LIGHT_GRAY(255, 240, 240, 240);
const IColor COLOR_MID_GRAY(255, 200, 200, 200);
const IColor COLOR_DARK_GRAY(255, 70, 70, 70);
const IColor COLOR_WHITE(255, 255, 255, 255);
const IColor COLOR_RED(255, 255, 0, 0);
const IColor COLOR_GREEN(255, 0, 255, 0);
const IColor COLOR_BLUE(255, 0, 0, 255);
const IColor COLOR_YELLOW(255, 255, 255, 0);
const IColor COLOR_ORANGE(255, 255, 127, 0);

const IColor DEFAULT_GRAPHICS_BGCOLOR = COLOR_GRAY;
const IColor DEFAULT_BGCOLOR = COLOR_TRANSPARENT;
const IColor DEFAULT_FGCOLOR = COLOR_MID_GRAY;
const IColor DEFAULT_PRCOLOR = COLOR_LIGHT_GRAY;

const IColor DEFAULT_FRCOLOR = COLOR_DARK_GRAY;
const IColor DEFAULT_HLCOLOR = COLOR_TRANSLUCENT;
const IColor DEFAULT_SHCOLOR = IColor(60, 0, 0, 0);
const IColor DEFAULT_X1COLOR = COLOR_RED;
const IColor DEFAULT_X2COLOR = COLOR_GREEN;
const IColor DEFAULT_X3COLOR = COLOR_BLUE;

const IColor DEFAULT_TEXT_FGCOLOR = COLOR_BLACK;
const IColor DEFAULT_TEXTENTRY_BGCOLOR = COLOR_WHITE;
const IColor DEFAULT_TEXTENTRY_FGCOLOR = COLOR_BLACK;

struct IVColorSpec
{
  IColor mBGColor = DEFAULT_BGCOLOR;
  IColor mFGColor = DEFAULT_FGCOLOR;
  IColor mPRColor = DEFAULT_PRCOLOR;
  IColor mFRColor = DEFAULT_FRCOLOR;
  IColor mHLColor = DEFAULT_HLCOLOR;
  IColor mSHColor = DEFAULT_SHCOLOR;
  IColor mX1Color = DEFAULT_X1COLOR;
  IColor mX2Color = DEFAULT_X2COLOR;
  IColor mX3Color = DEFAULT_X3COLOR;

  void SetColors(const IColor BGColor = DEFAULT_BGCOLOR,
                 const IColor FGColor = DEFAULT_FGCOLOR,
                 const IColor PRColor = DEFAULT_PRCOLOR,
                 const IColor FRColor = DEFAULT_FRCOLOR,
                 const IColor HLColor = DEFAULT_HLCOLOR,
                 const IColor SHColor = DEFAULT_SHCOLOR,
                 const IColor X1Color = DEFAULT_X1COLOR,
                 const IColor X2Color = DEFAULT_X2COLOR,
                 const IColor X3Color = DEFAULT_X3COLOR)
  {
  }

  void ResetColors() { SetColors(); }
};

const IVColorSpec DEFAULT_SPEC = IVColorSpec();

/** Used to manage composite/blend operations, independant of draw class/platform */
struct IBlend
{
  EBlendType mMethod;
  float mWeight;

  /** Creates a new IBlend
   * @param type Blend type (defaults to none)
   * \todo IBlend::weight needs documentation
   * @param weight
  */
  IBlend(EBlendType type = kBlendNone, float weight = 1.0f) : mMethod(type), mWeight(weight) {}
};

inline float BlendWeight(const IBlend* pBlend)
{
  return (pBlend ? pBlend->mWeight : 1.0f);
}

const IBlend BLEND_75 = IBlend(kBlendNone, 0.75f);
const IBlend BLEND_50 = IBlend(kBlendNone, 0.5f);
const IBlend BLEND_25 = IBlend(kBlendNone, 0.25f);
const IBlend BLEND_10 = IBlend(kBlendNone, 0.1f);

// Path related structures for patterns and fill/stroke options

struct IFillOptions
{
  IFillOptions()
  : mFillRule(kFillWinding)
  , mPreserve(false)
  {}

  EFillRule mFillRule;
  bool mPreserve;
};

struct IStrokeOptions
{
  class DashOptions
  {
  public:
    int GetCount() const { return mCount; }
    float GetOffset() const { return mOffset; }
    const float *GetArray() const { return mArray; }

    void SetDash(float *array, float offset, int count)
    {
      assert(count >= 0 && count <= 8);

      mCount = count;
      mOffset = offset;

      for (int i = 0; i < count; i++)
        mArray[i] = array[i];
    }

  private:
    float mArray[8];
    float mOffset = 0;
    int mCount = 0;
  };

  float mMiterLimit = 1.;
  bool mPreserve = false;
  ELineCap mCapOption = kCapButt;
  ELineJoin mJoinOption = kJoinMiter;
  DashOptions mDash;
};

struct IColorStop
{
  IColorStop()
  : mOffset(0.0)
  {}

  IColorStop(IColor color, float offset)
  : mColor(color)
  , mOffset(offset)
  {
    assert(offset >= 0.0 && offset <= 1.0);
  }

  IColor mColor;
  float mOffset;
};

struct IPattern
{
  EPatternType mType;
  EPatternExtend mExtend;
  WDL_TypedBuf<IColorStop> mStops;
  float mTransform[6];

  IPattern(const IColor& color) : mExtend(kExtendRepeat)
  {
    mType = kSolidPattern;
    mStops.Add(IColorStop(color, 0.0));
    SetTransform(1.f, 0.f, 0.f, 1.f, 0.f, 0.f);
  }

  IPattern(EPatternType type) : mExtend(kExtendNone)
  {
    mType = type;
    SetTransform(1.f, 0.f, 0.f, 1.f, 0.f, 0.f);
  }

  IPattern(float x1, float y1, float x2, float y2) : mExtend(kExtendNone)
  {
    mType = kLinearPattern;

    // Calculate the affine transform from one line segment to another!

    const float xd = x2 - x1;
    const float yd = y2 - y1;
    const float size = sqrtf(xd * xd + yd * yd);
    const float angle = -(atan2(yd, xd));
    const float sinV = sinf(angle) / size;
    const float cosV = cosf(angle) / size;

    const float xx = cosV;
    const float xy = -sinV;
    const float yx = sinV;
    const float yy = cosV;
    const float x0 = -(x1 * xx + y1 * xy);
    const float y0 = -(x1 * yx + y1 * yy);

    SetTransform(xx, yx, xy, yy, x0, y0);
  }

  IPattern(float x1, float y1, float r) : mExtend(kExtendNone)
  {
    mType = kRadialPattern;

    const float xx = 1.0 / r;
    const float yy = 1.0 / r;
    const float x0 = -(x1 * xx);
    const float y0 = -(y1 * yy);

    SetTransform(xx, 0, 0, yy, x0, y0);
  }

  int NStops() const
  {
    return mStops.GetSize();
  }

  const IColorStop& GetStop(int idx) const
  {
    return *(mStops.Get() + idx);
  }

  void AddStop(IColor color, float offset)
  {
    assert(mType != kSolidPattern);
    assert(!NStops() || GetStop(NStops() - 1).mOffset < offset);
    mStops.Add(IColorStop(color, offset));
  }

  void SetTransform(float xx, float yx, float xy, float yy, float x0, float y0)
  {
    mTransform[0] = xx;
    mTransform[1] = yx;
    mTransform[2] = xy;
    mTransform[3] = yy;
    mTransform[4] = x0;
    mTransform[5] = y0;
  }
};

/** Used to manage font and text/text entry style, independant of draw class/platform.*/
struct IText
{
  enum EStyle { kStyleNormal, kStyleBold, kStyleItalic } mStyle;
  enum EAlign { kAlignNear, kAlignCenter, kAlignFar } mAlign;
  enum EVAlign { kVAlignTop, kVAlignMiddle, kVAlignBottom } mVAlign;
  enum EQuality { kQualityDefault, kQualityNonAntiAliased, kQualityAntiAliased, kQualityClearType } mQuality = kQualityDefault;

  IText(const IColor& color = DEFAULT_TEXT_FGCOLOR,
        int size = DEFAULT_TEXT_SIZE,
        const char* font = nullptr,
        EStyle style = kStyleNormal,
        EAlign align = kAlignCenter,
        EVAlign valign = kVAlignMiddle,
        int orientation = 0,
        EQuality quality = kQualityDefault,
        const IColor& TEBGColor = DEFAULT_TEXTENTRY_BGCOLOR,
        const IColor& TEFGColor = DEFAULT_TEXTENTRY_FGCOLOR)
    : mSize(size)
    , mFGColor(color)
    , mStyle(style)
    , mAlign(align)
    , mVAlign(valign)
    , mOrientation(orientation)
    , mQuality(quality)
    , mTextEntryBGColor(TEBGColor)
    , mTextEntryFGColor(TEFGColor)
  {
    strcpy(mFont, (font ? font : DEFAULT_FONT));
  }

  char mFont[FONT_LEN];
  int mSize;
  IColor mFGColor;
  IColor mTextEntryBGColor;
  IColor mTextEntryFGColor;
  int mOrientation = 0; // Degrees ccwise from normal.
  mutable LICE_IFont* mCached = nullptr;
  mutable double mCachedScale = 1.0;
};

const IText DEFAULT_TEXT = IText();

/** Used to manage a rectangular area, independant of draw class/platform.
 * An IRECT is always specified in 1:1 pixels, any scaling for high DPI happens in the drawing class.
 * In IGraphics 0,0 is top left. */
struct IRECT
{
  float L, T, R, B;

  IRECT()
  {
    L = T = R = B = 0.f;
  }
  
  IRECT(float l, float t, float r, float b)
  : L(l), R(r), T(t), B(b)
  {}
  
  IRECT(float x, float y, IBitmap& bitmap)
  {
    L = x;
    T = y;
    R = L + (float) bitmap.FW();
    B = T + (float) bitmap.FH();
  }

  bool Empty() const
  {
    return (L == 0.f && T == 0.f && R == 0.f && B == 0.f);
  }

  void Clear()
  {
    L = T = R = B = 0.f;
  }

  bool operator==(const IRECT& rhs) const
  {
    return (L == rhs.L && T == rhs.T && R == rhs.R && B == rhs.B);
  }

  bool operator!=(const IRECT& rhs) const
  {
    return !(*this == rhs);
  }

  inline float W() const { return R - L; }
  inline float H() const { return B - T; }
  inline float MW() const { return 0.5f * (L + R); }
  inline float MH() const { return 0.5f * (T + B); }

  inline IRECT Union(const IRECT& rhs) const
  {
    if (Empty()) { return rhs; }
    if (rhs.Empty()) { return *this; }
    return IRECT(std::min(L, rhs.L), std::min(T, rhs.T), std::max(R, rhs.R), std::max(B, rhs.B));
  }

  inline IRECT Intersect(const IRECT& rhs) const
  {
    if (Intersects(rhs))
      return IRECT(std::max(L, rhs.L), std::max(T, rhs.T), std::min(R, rhs.R), std::min(B, rhs.B));

    return IRECT();
  }

  inline bool Intersects(const IRECT& rhs) const
  {
    return (!Empty() && !rhs.Empty() && R >= rhs.L && L < rhs.R && B >= rhs.T && T < rhs.B);
  }

  inline bool Contains(const IRECT& rhs) const
  {
    return (!Empty() && !rhs.Empty() && rhs.L >= L && rhs.R <= R && rhs.T >= T && rhs.B <= B);
  }

  inline bool Contains(float x, float y) const
  {
    return (!Empty() && x >= L && x < R && y >= T && y < B);
  }
  
  //includes right-most and bottom-most pixels
  inline bool ContainsEdge(float x, float y) const
  {
    return (!Empty() && x >= L && x <= R && y >= T && y <= B);
  }

  inline void Constrain(float& x, float& y)
  {
    if (x < L) x = L;
    else if (x > R) x = R;

    if (y < T) y = T;
    else if (y > B) y = B;
  }
  
  inline IRECT FracRect(EDirection layoutDir, float frac, bool fromTopOrRight = false) const
  {
    if(layoutDir == EDirection::kVertical)
      return FracRectVertical(frac, fromTopOrRight);
    else
      return FracRectHorizontal(frac, fromTopOrRight);
  }
  
  inline IRECT FracRectHorizontal(float frac, bool rhs = false) const
  {
    float widthOfSubRect = W() * frac;
    
    if(rhs)
      return IRECT(R - widthOfSubRect, T, R, B);
    else
      return IRECT(L, T, L + widthOfSubRect, B);
  }
  
  inline IRECT FracRectVertical(float frac, bool fromTop = false) const
  {
    float heightOfSubRect = H() * frac;

    if(fromTop)
      return IRECT(L, T, R, T + heightOfSubRect);
    else
      return IRECT(L, B - heightOfSubRect, R, B);
  }

  inline IRECT SubRectVertical(int numSlices, int sliceIdx) const
  {
    float heightOfSubRect = H() / (float) numSlices;
    float t = heightOfSubRect * (float) sliceIdx;

    return IRECT(L, T + t, R, T + t + heightOfSubRect);
  }

  inline IRECT SubRectHorizontal(int numSlices, int sliceIdx) const
  {
    float widthOfSubRect = W() / (float) numSlices;
    float l = widthOfSubRect * (float) sliceIdx;

    return IRECT(L + l, T, L + l + widthOfSubRect, B);
  }
  
  inline IRECT SubRect(EDirection layoutDir, int numSlices, int sliceIdx) const
  {
    if(layoutDir == EDirection::kVertical)
      return SubRectVertical(numSlices, sliceIdx);
    else
      return SubRectHorizontal(numSlices, sliceIdx);
  }
  
  inline IRECT GetRECTFromRHC(float size)
  {
    return IRECT(R-size, B-size, R, B);
  }

  inline IRECT GetGridCell(int row, int col, int nRows, int nColumns/*, EDirection = kHorizontal*/) const
  {
    assert(row * col <= nRows * nColumns); // not enough cells !
    
    const IRECT vrect = SubRectVertical(nRows, row);
    return vrect.SubRectHorizontal(nColumns, col);
  }
  
  inline IRECT GetGridCell(int cellIndex, int nRows, int nColumns/*, EDirection = kHorizontal*/) const
  {
    assert(cellIndex <= nRows * nColumns); // not enough cells !

    int cell = 0;
    for(int row = 0; row<nRows; row++)
    {
      for(int col = 0; col<nColumns; col++)
      {
        if(cell == cellIndex)
        {
          const IRECT vrect = SubRectVertical(nRows, row);
          return vrect.SubRectHorizontal(nColumns, col);
        }

        cell++;
      }
    }

    return *this;
  }
  
  bool IsPixelAligned() const
  {
    return !(L - floor(L) && T - floor(T) && R - floor(R) && B - floor(B));
  }
  
  inline void Pad(float padding)
  {
    L -= padding;
    T -= padding;
    R += padding;
    B += padding;
  }
  
  inline void Pad(float padL, float padT, float padR, float padB)
  {
    L += padL;
    T += padT;
    R += padR;
    B += padB;
  }
  
  inline void HPad(float padding)
  {
    L -= padding;
    R += padding;
  }
  
  inline void VPad(float padding)
  {
    T -= padding;
    B += padding;
  }
  
  inline void MidHPad(float padding)
  {
    const float mw = MW();
    L = mw - padding;
    R = mw + padding;
  }
  
  inline void MidVPad(float padding)
  {
    const float mh = MH();
    T = mh - padding;
    B = mh + padding;
  }

  inline IRECT GetPadded(float padding) const
  {
    return IRECT(L-padding, T-padding, R+padding, B+padding);
  }

  inline IRECT GetPadded(float padL, float padT, float padR, float padB) const
  {
    return IRECT(L+padL, T+padT, R+padR, B+padB);
  }

  inline IRECT GetHPadded(float padding) const
  {
    return IRECT(L-padding, T, R+padding, B);
  }

  inline IRECT GetVPadded(float padding) const
  {
    return IRECT(L, T-padding, R, B+padding);
  }

  inline IRECT GetMidHPadded(float padding) const
  {
    return IRECT(MW()-padding, T, MW()+padding, B);
  }

  inline IRECT GetMidVPadded(float padding) const
  {
    return IRECT(L, MH()-padding, R, MH()+padding);
  }

  inline IRECT GetHSliced(float w, bool rhs = false) const
  {
    if(rhs)
      return IRECT(R - w, T, R, B);
    else
      return IRECT(L, T, L + w, B);
  }
  
  inline IRECT GetVSliced(float h, bool bot = false) const
  {
    if(bot)
      return IRECT(L, B - h, R, B);
    else
      return IRECT(L, T + h, R, B);
  }
  
  void Clank(const IRECT& rhs)
  {
    if (L < rhs.L)
    {
      R = std::min(rhs.R - 1, R + rhs.L - L);
      L = rhs.L;
    }
    if (T < rhs.T)
    {
      B = std::min(rhs.B - 1, B + rhs.T - T);
      T = rhs.T;
    }
    if (R >= rhs.R)
    {
      L = std::max(rhs.L, L - (R - rhs.R + 1));
      R = rhs.R - 1;
    }
    if (B >= rhs.B)
    {
      T = std::max(rhs.T, T - (B - rhs.B + 1));
      B = rhs.B - 1;
    }
  }

  void Scale(float scale)
  {
    L = std::floor(0.5f + (L * scale));
    T = std::floor(0.5f + (T * scale));
    R = std::floor(0.5f + (R * scale));
    B = std::floor(0.5f + (B * scale));
  }
  
  void ScaleAboutCentre(float scale)
  {
    float x = MW();
    float y = MH();
    float hw = W() / 2.f;
    float hh = H() / 2.f;
    L = x - (hw * scale);
    T = y - (hh * scale);
    R = x + (hw * scale);
    B = y + (hh * scale);
  }
  
  static void LinearInterpolateBetween(const IRECT& start, const IRECT& dest, IRECT& result, double progress)
  {
    result.L = start.L + progress * (dest.L -  start.L);
    result.T = start.T + progress * (dest.T -  start.T);
    result.R = start.R + progress * (dest.R -  start.R);
    result.B = start.B + progress * (dest.B -  start.B);
  }

  IRECT GetScaled(float scale) const
  {
    IRECT r = *this;
    r.Scale(scale);
    return r;
  }

  void GetRandomPoint(double& x, double& y) const
  {
    std::random_device rd;
    std::mt19937 gen(rd()); // TODO: most sensible RNG?
    std::uniform_real_distribution<> dist(0., 1.);
    x = L + dist(gen) * W();
    y = T + dist(gen) * H();
  }

  IRECT GetRandomSubRect() const
  {
    double l, t, r, b;
    GetRandomPoint(l, t);
    IRECT tmp = IRECT(l, t, R, B);
    tmp.GetRandomPoint(r, b);

    return IRECT(l, t, r, b);
  }

  void Shift(float l, float t, float r, float b)
  {
    L += l;
    T += t;
    R += r;
    B += b;
  }
  
  void Shift(float x, float y = 0.f)
  {
    L += x;
    T += y;
    R += x;
    B += y;
  }
  
  IRECT GetShifted(float x, float y = 0.f) const
  {
    return IRECT(L + x, T + y, R + x, B + y);
  }
  
  IRECT GetShifted(float l, float t, float r, float b) const
  {
    return IRECT(L + l, T + t, R + r, B + b);
  }
  
  void ScaleBounds(float scale)
  {
    L = std::floor(L * scale);
    T = std::floor(T * scale);
    R = std::ceil(R * scale);
    B = std::ceil(B * scale);
  }

  IRECT GetFlipped(int graphicsHeight) const
  {
    return IRECT(L, graphicsHeight - T, R, graphicsHeight - B);
  }

  IRECT GetCentredInside(IRECT sr) const
  {
    IRECT r;
    r.L = MW() - sr.W() / 2.;
    r.T = MH() - sr.H() / 2.;
    r.R = r.L + sr.W();
    r.B = r.T + sr.H();

    return r;
  }
  
  IRECT GetCentredInside(float w, float h = 0.f) const
  {
    assert(w > 0.f);
    
    if(h <= 0.f)
      h = w;
    
    IRECT r;
    r.L = MW() - w / 2.;
    r.T = MH() - h / 2.;
    r.R = r.L + w;
    r.B = r.T + h;
    
    return r;
  }

  IRECT GetCentredInside(IBitmap bitmap)
  {
    IRECT r;
    r.L = MW() - bitmap.FW() / 2.;
    r.T = MH() - bitmap.FH() / 2.;
    r.R = r.L + (float) bitmap.FW();
    r.B = r.T + (float) bitmap.FH();

    return r;
  }
  
  float GetLengthOfShortestSide() const
  {
    if(W() < H())
       return W();
    else
      return H();
  }
};

/** Used to manage mouse modifiers i.e. right click and shift/control/alt keys. */
struct IMouseMod
{
  bool L, R, S, C, A;
  IMouseMod(bool l = false, bool r = false, bool s = false, bool c = false, bool a = false)
    : L(l), R(r), S(s), C(c), A(a) {}
};

struct IMouseInfo
{
  float x, y;
  IMouseMod ms;
};

// TODO: static storage needs thread safety mechanism
template <class T>
class StaticStorage
{
public:

  // djb2 hash function (hash * 33 + c) - see http://www.cse.yorku.ca/~oz/hash.html // TODO: can we use C++11 std::hash instead of this?
  uint32_t Hash(const char* str)
  {
    uint32_t hash = 5381;
    int c;

    while ((c = *str++))
    {
      hash = ((hash << 5) + hash) + c;
    }

    return hash;
  }

  struct DataKey
  {
    // N.B. - hashID is not guaranteed to be unique

    uint32_t hashID;
    WDL_String name;
    double scale;
    T* data;
  };

  T* Find(const char* str, double scale = 1.)
  {
    WDL_String cacheName(str);
    cacheName.AppendFormatted((int) strlen(str) + 6, "-%.1fx", scale);
    
    uint32_t hashID = Hash(cacheName.Get());
    
    int i, n = mDatas.GetSize();
    for (i = 0; i < n; ++i)
    {
      DataKey* key = mDatas.Get(i);

      // Use the hash id for a quick search and then confirm with the scale and identifier to ensure uniqueness
      if (key->hashID == hashID && scale == key->scale && !strcmp(str, key->name.Get()))
        return key->data;
    }
    return nullptr;
  }

  void Add(T* pData, const char* str, double scale = 1. /* scale where 2x = retina, omit if not needed */)
  {
    DataKey* pKey = mDatas.Add(new DataKey);

    WDL_String cacheName(str);
    cacheName.AppendFormatted((int) strlen(str) + 6, "-%.1fx", scale);
    
    pKey->hashID = Hash(cacheName.Get());
    pKey->data = pData;
    pKey->scale = scale;
    pKey->name.Set(str);

    //DBGMSG("adding %s to the static storage at %.1fx the original scale\n", str, scale);
  }

  void Remove(T* pData)
  {
    int i, n = mDatas.GetSize();
    for (i = 0; i < n; ++i)
    {
      if (mDatas.Get(i)->data == pData)
      {
        mDatas.Delete(i, true);
        delete pData;
        break;
      }
    }
  }

  void Clear()
  {
    int i, n = mDatas.GetSize();
    for (i = 0; i < n; ++i)
    {
      // FIX - this doesn't work - why not?
      /*
      DataKey* key = mDatas.Get(i);
      T* data = key->data;
      delete data;*/
    }
    mDatas.Empty(true);
  };

  ~StaticStorage()
  {
    Clear();
  }

private:
  WDL_PtrList<DataKey> mDatas;
};

/**@}*/<|MERGE_RESOLUTION|>--- conflicted
+++ resolved
@@ -70,11 +70,7 @@
   , mWidth(w)
   , mHeight(h)
   , mScale(s)
-<<<<<<< HEAD
   {assert(((w % s) == 0) && ((h % s) == 0));}
-=======
-  {}
->>>>>>> 2e29b090
 
   APIBitmap()
   : mBitmap(0)
