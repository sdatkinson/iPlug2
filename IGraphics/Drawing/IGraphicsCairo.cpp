/*
 ==============================================================================

 This file is part of the iPlug 2 library. Copyright (C) the iPlug 2 developers.

 See LICENSE.txt for  more info.

 ==============================================================================
*/

#include <cmath>

#include "png.h"

#include "IGraphicsCairo.h"

#ifdef OS_MAC
cairo_surface_t* LoadPNGResource(void*, const WDL_String& path)
{
  return cairo_image_surface_create_from_png(path.Get());
}
#elif defined OS_WIN
class PNGStreamReader
{
public:
  PNGStreamReader(HMODULE hInst, const WDL_String &path)
  : mData(nullptr), mSize(0), mCount(0)
  {
    HRSRC resInfo = FindResource(hInst, path.Get(), "PNG");
    if (resInfo)
    {
      HGLOBAL res = LoadResource(hInst, resInfo);
      if (res)
      {
        mData = (uint8_t *) LockResource(res);
        mSize = SizeofResource(hInst, resInfo);
      }
    }
  }

  cairo_status_t Read(uint8_t* data, uint32_t length)
  {
    mCount += length;
    if (mCount <= mSize)
    {
      memcpy(data, mData + mCount - length, length);
      return CAIRO_STATUS_SUCCESS;
    }

    return CAIRO_STATUS_READ_ERROR;
  }

  static cairo_status_t StaticRead(void *reader, uint8_t *data, uint32_t length)
  {
    return ((PNGStreamReader*)reader)->Read(data, length);
  }
  
private:
  const uint8_t* mData;
  size_t mCount;
  size_t mSize;
};

cairo_surface_t* LoadPNGResource(void* hInst, const WDL_String& path)
{
  PNGStreamReader reader((HMODULE) hInst, path);
  return cairo_image_surface_create_from_png_stream(&PNGStreamReader::StaticRead, &reader);
}
#else
  #error NOT IMPLEMENTED
#endif

CairoBitmap::CairoBitmap(cairo_surface_t* pSurface, int scale, float drawScale)
{
  cairo_surface_set_device_scale(pSurface, scale * drawScale, scale * drawScale);
  int width = cairo_image_surface_get_width(pSurface);
  int height = cairo_image_surface_get_height(pSurface);
  
  SetBitmap(pSurface, width, height, scale, drawScale);
}

CairoBitmap::CairoBitmap(cairo_surface_t* pSurfaceType, int width, int height, int scale, float drawScale)
{
  cairo_surface_t* pSurface = cairo_surface_create_similar_image(pSurfaceType, CAIRO_FORMAT_ARGB32, width, height);
  cairo_surface_set_device_scale(pSurface, scale * drawScale, scale * drawScale);
  
  SetBitmap(pSurface, width, height, scale, drawScale);
}
  
CairoBitmap::~CairoBitmap()
{
  cairo_surface_destroy(GetBitmap());
}

#pragma mark -

inline cairo_operator_t CairoBlendMode(const IBlend* pBlend)
{
  if (!pBlend)
  {
    return CAIRO_OPERATOR_OVER;
  }
  switch (pBlend->mMethod)
  {
    case kBlendClobber: return CAIRO_OPERATOR_OVER;
    case kBlendAdd: return CAIRO_OPERATOR_ADD;
    case kBlendColorDodge: return CAIRO_OPERATOR_COLOR_DODGE;
    case kBlendNone:
    default:
      return CAIRO_OPERATOR_OVER; // TODO: is this correct - same as clobber?
  }
}

#pragma mark -

IGraphicsCairo::IGraphicsCairo(IGEditorDelegate& dlg, int w, int h, int fps, float scale)
: IGraphicsPathBase(dlg, w, h, fps, scale)
, mSurface(nullptr)
, mContext(nullptr)
{
  DBGMSG("IGraphics Cairo @ %i FPS\n", fps);
}

IGraphicsCairo::~IGraphicsCairo() 
{
#if defined IGRAPHICS_FREETYPE
  if (mFTLibrary != nullptr)
  {
    for (auto i = 0; i < mCairoFTFaces.GetSize(); i++) {
      cairo_font_face_destroy(mCairoFTFaces.Get(i));
    }
    
    FT_Done_FreeType(mFTLibrary); // will do FT_Done_Face
  }
#endif
  
  // N.B. calls through to delete context and surface
  
  UpdateCairoMainSurface(nullptr);
}

void IGraphicsCairo::DrawResize()
{
  SetPlatformContext(nullptr);
#ifdef OS_WIN
  HWND window = static_cast<HWND>(GetWindow());
  if (window)
  {
    HDC dc = GetDC(window);
    SetPlatformContext(dc);
    ReleaseDC(window, dc);
  }
#endif
}

APIBitmap* IGraphicsCairo::LoadAPIBitmap(const WDL_String& resourcePath, int scale)
{
  cairo_surface_t* pSurface = LoadPNGResource(GetPlatformInstance(), resourcePath);
    
  assert(cairo_surface_status(pSurface) == CAIRO_STATUS_SUCCESS); // Protect against typos in resource.h and .rc files.

  return new CairoBitmap(pSurface, scale, 1.f);
}

APIBitmap* IGraphicsCairo::ScaleAPIBitmap(const APIBitmap* pBitmap, int scale)
{
  cairo_surface_t* pInSurface = pBitmap->GetBitmap();
  
  int destW = (pBitmap->GetWidth() / pBitmap->GetScale()) * scale;
  int destH = (pBitmap->GetHeight() / pBitmap->GetScale()) * scale;
    
  // Create resources to redraw
    
  cairo_surface_t* pOutSurface = cairo_image_surface_create(CAIRO_FORMAT_ARGB32, destW, destH);
  cairo_t* pOutContext = cairo_create(pOutSurface);
    
  // Scale and paint (destroying the context / the surface is retained)
    
  cairo_scale(pOutContext, scale, scale);
  cairo_set_source_surface(pOutContext, pInSurface, 0, 0);
  cairo_paint(pOutContext);
  cairo_destroy(pOutContext);
    
  return new CairoBitmap(pOutSurface, scale, pBitmap->GetDrawScale());
}

APIBitmap* IGraphicsCairo::CreateAPIBitmap(int width, int height)
{
  const double scale = GetDrawScale() * GetScreenScale();
  return new CairoBitmap(mSurface, width * scale, height * scale, GetScreenScale(), GetDrawScale());
}

void IGraphicsCairo::DrawBitmap(IBitmap& bitmap, const IRECT& dest, int srcX, int srcY, const IBlend* pBlend)
{
  cairo_save(mContext);
  cairo_rectangle(mContext, dest.L, dest.T, dest.W(), dest.H());
  cairo_clip(mContext);
  cairo_surface_t* surface = bitmap.GetAPIBitmap()->GetBitmap();
  cairo_set_source_surface(mContext, surface, std::round(dest.L) - srcX, std::round(dest.T) - srcY);
  cairo_set_operator(mContext, CairoBlendMode(pBlend));
  cairo_paint_with_alpha(mContext, BlendWeight(pBlend));
  cairo_restore(mContext);
}

void IGraphicsCairo::PathClear()
{
  cairo_new_path(mContext);
}

void IGraphicsCairo::PathClose()
{
  cairo_close_path(mContext);
}

void IGraphicsCairo::PathArc(float cx, float cy, float r, float aMin, float aMax)
{
  cairo_arc(mContext, cx, cy, r, DegToRad(aMin - 90.f), DegToRad(aMax - 90.f));
}

void IGraphicsCairo::PathMoveTo(float x, float y)
{
  cairo_move_to(mContext, x, y);
}

void IGraphicsCairo::PathLineTo(float x, float y)
{
  cairo_line_to(mContext, x, y);
}

void IGraphicsCairo::PathCurveTo(float x1, float y1, float x2, float y2, float x3, float y3)
{
  cairo_curve_to(mContext, x1, y1, x2, y2, x3, y3);
}

void IGraphicsCairo::PathStroke(const IPattern& pattern, float thickness, const IStrokeOptions& options, const IBlend* pBlend)
{
  double dashArray[8];
  
  // First set options
  
  switch (options.mCapOption)
  {
    case kCapButt:   cairo_set_line_cap(mContext, CAIRO_LINE_CAP_BUTT);     break;
    case kCapRound:  cairo_set_line_cap(mContext, CAIRO_LINE_CAP_ROUND);    break;
    case kCapSquare: cairo_set_line_cap(mContext, CAIRO_LINE_CAP_SQUARE);   break;
  }
  
  switch (options.mJoinOption)
  {
    case kJoinMiter:   cairo_set_line_join(mContext, CAIRO_LINE_JOIN_MITER);   break;
    case kJoinRound:   cairo_set_line_join(mContext, CAIRO_LINE_JOIN_ROUND);   break;
    case kJoinBevel:   cairo_set_line_join(mContext, CAIRO_LINE_JOIN_BEVEL);   break;
  }
  
  cairo_set_miter_limit(mContext, options.mMiterLimit);
  
  for (int i = 0; i < options.mDash.GetCount(); i++)
    dashArray[i] = *(options.mDash.GetArray() + i);
  
  cairo_set_dash(mContext, dashArray, options.mDash.GetCount(), options.mDash.GetOffset());
  cairo_set_line_width(mContext, thickness);

  SetCairoSourcePattern(pattern, pBlend);
  if (options.mPreserve)
    cairo_stroke_preserve(mContext);
  else
    cairo_stroke(mContext);
}

void IGraphicsCairo::PathFill(const IPattern& pattern, const IFillOptions& options, const IBlend* pBlend) 
{
  cairo_set_fill_rule(mContext, options.mFillRule == kFillEvenOdd ? CAIRO_FILL_RULE_EVEN_ODD : CAIRO_FILL_RULE_WINDING);
  SetCairoSourcePattern(pattern, pBlend);
  if (options.mPreserve)
    cairo_fill_preserve(mContext);
  else
    cairo_fill(mContext);
}

void IGraphicsCairo::SetCairoSourcePattern(const IPattern& pattern, const IBlend* pBlend)
{
  cairo_set_operator(mContext, CairoBlendMode(pBlend));
  
  switch (pattern.mType)
  {
    case kSolidPattern:
    {
      const IColor &color = pattern.GetStop(0).mColor;
      cairo_set_source_rgba(mContext, color.R / 255.0, color.G / 255.0, color.B / 255.0, (BlendWeight(pBlend) * color.A) / 255.0);
    }
    break;
      
    case kLinearPattern:
    case kRadialPattern:
    {
      cairo_pattern_t* cairoPattern;
      cairo_matrix_t matrix;
      const IMatrix& m = pattern.mTransform;
      
      if (pattern.mType == kLinearPattern)
        cairoPattern = cairo_pattern_create_linear(0.0, 0.0, 1.0, 0.0);
      else
        cairoPattern = cairo_pattern_create_radial(0.0, 0.0, 0.0, 0.0, 0.0, 1.0);
      
      switch (pattern.mExtend)
      {
        case kExtendNone:      cairo_pattern_set_extend(cairoPattern, CAIRO_EXTEND_NONE);      break;
        case kExtendPad:       cairo_pattern_set_extend(cairoPattern, CAIRO_EXTEND_PAD);       break;
        case kExtendReflect:   cairo_pattern_set_extend(cairoPattern, CAIRO_EXTEND_REFLECT);   break;
        case kExtendRepeat:    cairo_pattern_set_extend(cairoPattern, CAIRO_EXTEND_REPEAT);    break;
      }
      
      for (int i = 0; i < pattern.NStops(); i++)
      {
        const IColorStop& stop = pattern.GetStop(i);
        cairo_pattern_add_color_stop_rgba(cairoPattern, stop.mOffset, stop.mColor.R / 255.0, stop.mColor.G / 255.0, stop.mColor.B / 255.0, (BlendWeight(pBlend) * stop.mColor.A) / 255.0);
      }
      
      cairo_matrix_init(&matrix, m.mXX, m.mYX, m.mXY, m.mYY, m.mTX, m.mTY);
      cairo_pattern_set_matrix(cairoPattern, &matrix);
      cairo_set_source(mContext, cairoPattern);
      cairo_pattern_destroy(cairoPattern);
    }
    break;
  }
}

IColor IGraphicsCairo::GetPoint(int x, int y)
{
  // Convert suface to cairo image surface of one pixel (avoid copying the whole surface)
    
  cairo_surface_t* pOutSurface = cairo_image_surface_create(CAIRO_FORMAT_ARGB32, 1, 1);
  cairo_t* pOutContext = cairo_create(pOutSurface);
  cairo_set_source_surface(pOutContext, mSurface, -x, -y);
  cairo_paint(pOutContext);
  cairo_surface_flush(pOutSurface);

  uint8_t* pData = cairo_image_surface_get_data(pOutSurface);
  uint32_t px = *((uint32_t*)(pData));
  
  cairo_surface_destroy(pOutSurface);
  cairo_destroy(pOutContext);
    
  int A = (px >> 0) & 0xFF;
  int R = (px >> 8) & 0xFF;
  int G = (px >> 16) & 0xFF;
  int B = (px >> 24) & 0xFF;
    
  return IColor(A, R, G, B);
}

#define FONT_SIZE 36
#define MARGIN (FONT_SIZE * .5)

bool IGraphicsCairo::DoDrawMeasureText(const IText& text, const char* str, IRECT& bounds, const IBlend* pBlend, bool measure)
{
#if defined IGRAPHICS_FREETYPE
//  FT_Face ft_face;
//
//  FT_New_Face(mFTLibrary, "/Users/oli/Applications/IGraphicsTest.app/Contents/Resources/ProFontWindows.ttf", 0, &ft_face);
//
//  FT_Set_Char_Size(ft_face, FONT_SIZE * 64, FONT_SIZE * 64, 0, 0 );
//
//  /* Create hb-ft font. */
//  hb_font_t *hb_font;
//  hb_font = hb_ft_font_create (ft_face, NULL);
//
//  /* Create hb-buffer and populate. */
//  hb_buffer_t *hb_buffer;
//  hb_buffer = hb_buffer_create ();
//  hb_buffer_add_utf8 (hb_buffer, str, -1, 0, -1);
//  hb_buffer_guess_segment_properties (hb_buffer);
//
//  /* Shape it! */
//  hb_shape (hb_font, hb_buffer, NULL, 0);
//
//  /* Get glyph information and positions out of the buffer. */
//  unsigned int len = hb_buffer_get_length (hb_buffer);
//  hb_glyph_info_t *info = hb_buffer_get_glyph_infos (hb_buffer, NULL);
//  hb_glyph_position_t *pos = hb_buffer_get_glyph_positions (hb_buffer, NULL);
//
//  /* Draw, using cairo. */
//  double width = 2 * MARGIN;
//  double height = 2 * MARGIN;
//  for (unsigned int i = 0; i < len; i++)
//  {
//    width  += pos[i].x_advance / 64.;
//    height -= pos[i].y_advance / 64.;
//  }
//  if (HB_DIRECTION_IS_HORIZONTAL (hb_buffer_get_direction(hb_buffer)))
//    height += FONT_SIZE;
//  else
//    width  += FONT_SIZE;
//
//  cairo_set_source_rgba (mContext, 1., 1., 1., 1.);
//  cairo_paint (mContext);
//  cairo_set_source_rgba (mContext, 0., 0., 0., 1.);
//  cairo_translate (mContext, MARGIN, MARGIN);
//
//  /* Set up cairo font face. */
//  cairo_font_face_t *cairo_face;
//  cairo_face = cairo_ft_font_face_create_for_ft_face (ft_face, 0);
//  cairo_set_font_face (mContext, cairo_face);
//  cairo_set_font_size (mContext, FONT_SIZE);
//
//  /* Set up baseline. */
//  if (HB_DIRECTION_IS_HORIZONTAL (hb_buffer_get_direction(hb_buffer)))
//  {
//    cairo_font_extents_t font_extents;
//    cairo_font_extents (mContext, &font_extents);
//    double baseline = (FONT_SIZE - font_extents.height) * .5 + font_extents.ascent;
//    cairo_translate (mContext, 0, baseline);
//  }
//  else
//  {
//    cairo_translate (mContext, FONT_SIZE * .5, 0);
//  }
//
//  cairo_glyph_t *cairo_glyphs = cairo_glyph_allocate (len);
//  double current_x = 0;
//  double current_y = 0;
//
//  for (unsigned int i = 0; i < len; i++)
//  {
//    cairo_glyphs[i].index = info[i].codepoint;
//    cairo_glyphs[i].x = current_x + pos[i].x_offset / 64.;
//    cairo_glyphs[i].y = -(current_y + pos[i].y_offset / 64.);
//    current_x += pos[i].x_advance / 64.;
//    current_y += pos[i].y_advance / 64.;
//  }
//  cairo_show_glyphs (mContext, cairo_glyphs, len);
//  cairo_glyph_free (cairo_glyphs);
#else // TOY text
  cairo_set_source_rgba(mContext, text.mFGColor.R / 255.0, text.mFGColor.G / 255.0, text.mFGColor.B / 255.0, (BlendWeight(pBlend) * text.mFGColor.A) / 255.0);
  cairo_select_font_face(mContext, text.mFont, CAIRO_FONT_SLANT_NORMAL, text.mStyle == IText::kStyleBold ? CAIRO_FONT_WEIGHT_BOLD : CAIRO_FONT_WEIGHT_NORMAL);
  cairo_set_font_size(mContext, text.mSize);
//  cairo_font_options_t* font_options = cairo_font_options_create ();
//  cairo_font_options_set_antialias (font_options, CAIRO_ANTIALIAS_BEST);
//  cairo_set_font_options (mContext, font_options);
  cairo_text_extents_t textExtents;
  cairo_font_extents_t fontExtents;
  cairo_font_extents(mContext, &fontExtents);
  cairo_text_extents(mContext, str, &textExtents);
//  cairo_font_options_destroy(font_options);
  
  double x = 0., y = 0.;

  switch (text.mAlign)
  {
    case IText::EAlign::kAlignNear: x = bounds.L; break;
    case IText::EAlign::kAlignFar: x = bounds.R - textExtents.width - textExtents.x_bearing; break;
    case IText::EAlign::kAlignCenter: x = bounds.L + ((bounds.W() - textExtents.width - textExtents.x_bearing) / 2.0); break;
    default: break;
  }
  
  switch (text.mVAlign)
  {
    case IText::EVAlign::kVAlignTop: y = bounds.T + fontExtents.ascent; break;
    case IText::EVAlign::kVAlignMiddle: y = bounds.MH() + (fontExtents.ascent/2.); break;
    case IText::EVAlign::kVAlignBottom: y = bounds.B - fontExtents.descent; break;
    default: break;
  }
  
  if (measure)
  {
    bounds = IRECT(0, 0, textExtents.width, fontExtents.height);
    return true;
  }

  cairo_move_to(mContext, x, y);
  cairo_show_text(mContext, str);
#endif
  return true;
}

void IGraphicsCairo::UpdateCairoContext()
{
  if (mContext)
  {
    cairo_destroy(mContext);
    mContext = nullptr;
  }
  
  cairo_surface_t* pSurface = mLayers.empty() ? mSurface : mLayers.top()->GetAPIBitmap()->GetBitmap();

  if (pSurface)
    mContext = cairo_create(pSurface);
  
  //cairo_set_antialias(mContext, CAIRO_ANTIALIAS_FAST);
}

void IGraphicsCairo::UpdateCairoMainSurface(cairo_surface_t* pSurface)
{
  if (mSurface)
  {
    cairo_surface_destroy(mSurface);
    mSurface = nullptr;
  }
  
  if (pSurface)
    mSurface = pSurface;
  
  UpdateCairoContext();
}

void IGraphicsCairo::SetPlatformContext(void* pContext)
{
  if (!pContext)
  {
    UpdateCairoMainSurface(nullptr);
  }
  else if(!mSurface)
  {
#ifdef OS_MAC
    mSurface = cairo_quartz_surface_create_for_cg_context(CGContextRef(pContext), WindowWidth(), WindowHeight());
    cairo_surface_set_device_scale(mSurface, GetDrawScale(), GetDrawScale());
#elif defined OS_WIN
<<<<<<< HEAD
    HDC dc = (HDC) pContext;
    mSurface = cairo_win32_surface_create_with_ddb(dc, CAIRO_FORMAT_ARGB32, WindowWidth() * GetDisplayScale(), WindowHeight() * GetDisplayScale());
    mContext = cairo_create(mSurface);
    cairo_surface_set_device_scale(mSurface, GetDisplayScale() * GetScale(), GetDisplayScale() * GetScale());
=======
    mSurface = cairo_win32_surface_create_with_ddb((HDC) pContext, CAIRO_FORMAT_ARGB32, Width(), Height());
    cairo_surface_set_device_scale(mSurface, GetScreenScale(), GetScreenScale());
>>>>>>> 65568d63
#else
  #error NOT IMPLEMENTED
#endif
    
    UpdateCairoContext();

    if (mContext)
    {
      cairo_set_source_rgba(mContext, 1.0, 1.0, 1.0, 1.0);
      cairo_rectangle(mContext, 0, 0, Width(), Height());
      cairo_fill(mContext);
    }
  }

  IGraphics::SetPlatformContext(pContext);
}

void IGraphicsCairo::EndFrame()
{
#ifdef OS_MAC
#elif defined OS_WIN
  cairo_surface_flush(mSurface);
  PAINTSTRUCT ps;
  HWND hWnd = (HWND) GetWindow();
  HDC dc = BeginPaint(hWnd, &ps);
  HDC cdc = cairo_win32_surface_get_dc(mSurface);
<<<<<<< HEAD
  BitBlt(dc, 0, 0, WindowWidth(), WindowHeight(), cdc, 0, 0, SRCCOPY);
=======
  
  if (GetDrawScale() == 1.f)
    BitBlt(dc, 0, 0, Width(), Height(), cdc, 0, 0, SRCCOPY);
  else
    StretchBlt(dc, 0, 0, WindowWidth(), WindowHeight(), cdc, 0, 0, Width(), Height(), SRCCOPY);

>>>>>>> 65568d63
  EndPaint(hWnd, &ps);
#else
#error NOT IMPLEMENTED
#endif
}

void IGraphicsCairo::LoadFont(const char* name)
{
#ifdef IGRAPHICS_FREETYPE
  if(!mFTLibrary)
    FT_Init_FreeType(&mFTLibrary);

  WDL_String fontNameWithoutExt(name, (int) strlen(name));
  fontNameWithoutExt.remove_fileext();
  WDL_String fullPath;
  OSFindResource(name, "ttf", fullPath);

  FT_Face ftFace;
  FT_Error ftError;
  
  if (fullPath.GetLength())
  {
    ftError = FT_New_Face(mFTLibrary, fullPath.Get(), 0 /* TODO: some font files can contain multiple faces, but we don't do this*/, &ftFace);
    //TODO: error check

    mFTFaces.Add(ftFace);

    ftError = FT_Set_Char_Size(ftFace, FONT_SIZE * 64, FONT_SIZE * 64, 0, 0 ); // 72 DPI
    //TODO: error check
    cairo_font_face_t* pCairoFace = cairo_ft_font_face_create_for_ft_face(ftFace, 0);
    mCairoFTFaces.Add(pCairoFace);
  }
#endif
}

void IGraphicsCairo::PathTransformSetMatrix(const IMatrix& m)
{
  double xTranslate = 0.0;
  double yTranslate = 0.0;
  
  if (!mLayers.empty())
  {
    IRECT bounds = mLayers.top()->Bounds();
 
    xTranslate = -bounds.L;
    yTranslate = -bounds.T;
  }
  
  cairo_matrix_t matrix;
  cairo_matrix_init(&matrix, m.mXX, m.mYX, m.mXY, m.mYY, m.mTX, m.mTY);
  cairo_matrix_translate(&matrix, xTranslate, yTranslate);
  cairo_set_matrix(mContext, &matrix);
}

void IGraphicsCairo::SetClipRegion(const IRECT& r) 
{
  cairo_reset_clip(mContext);
  if (!r.Empty())
  {
    cairo_new_path(mContext);
    cairo_rectangle(mContext, r.L, r.T, r.W(), r.H());
    cairo_clip(mContext);
  }
}<|MERGE_RESOLUTION|>--- conflicted
+++ resolved
@@ -515,15 +515,8 @@
     mSurface = cairo_quartz_surface_create_for_cg_context(CGContextRef(pContext), WindowWidth(), WindowHeight());
     cairo_surface_set_device_scale(mSurface, GetDrawScale(), GetDrawScale());
 #elif defined OS_WIN
-<<<<<<< HEAD
-    HDC dc = (HDC) pContext;
-    mSurface = cairo_win32_surface_create_with_ddb(dc, CAIRO_FORMAT_ARGB32, WindowWidth() * GetDisplayScale(), WindowHeight() * GetDisplayScale());
-    mContext = cairo_create(mSurface);
-    cairo_surface_set_device_scale(mSurface, GetDisplayScale() * GetScale(), GetDisplayScale() * GetScale());
-=======
     mSurface = cairo_win32_surface_create_with_ddb((HDC) pContext, CAIRO_FORMAT_ARGB32, Width(), Height());
-    cairo_surface_set_device_scale(mSurface, GetScreenScale(), GetScreenScale());
->>>>>>> 65568d63
+    cairo_surface_set_device_scale(mSurface, GetScreenScale() * GetDrawScale(), GetScreenScale() * GetDrawScale());
 #else
   #error NOT IMPLEMENTED
 #endif
@@ -550,16 +543,7 @@
   HWND hWnd = (HWND) GetWindow();
   HDC dc = BeginPaint(hWnd, &ps);
   HDC cdc = cairo_win32_surface_get_dc(mSurface);
-<<<<<<< HEAD
   BitBlt(dc, 0, 0, WindowWidth(), WindowHeight(), cdc, 0, 0, SRCCOPY);
-=======
-  
-  if (GetDrawScale() == 1.f)
-    BitBlt(dc, 0, 0, Width(), Height(), cdc, 0, 0, SRCCOPY);
-  else
-    StretchBlt(dc, 0, 0, WindowWidth(), WindowHeight(), cdc, 0, 0, Width(), Height(), SRCCOPY);
-
->>>>>>> 65568d63
   EndPaint(hWnd, &ps);
 #else
 #error NOT IMPLEMENTED
