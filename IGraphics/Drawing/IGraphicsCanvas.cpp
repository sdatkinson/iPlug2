--- conflicted
+++ resolved
@@ -182,15 +182,9 @@
       m.TransformPoint(x, y, 0.0, 1.0);
         
       val gradient = (pattern.mType == kLinearPattern) ?
-<<<<<<< HEAD
-      context.call<val>("createLinearGradient", m.mTX, m.mTY, m.mXX + m.mTX, m.mXY + m.mTY) :
-      context.call<val>("createRadialGradient", m.mTX, m.mTY, 0.0, m.mTX, m.mTY, m.mXX);
-      
-=======
         context.call<val>("createLinearGradient", m.mTX, m.mTY, x, y) :
         context.call<val>("createRadialGradient", m.mTX, m.mTY, 0.0, m.mTY, m.mTY, ml.mXX);
         
->>>>>>> 7cfd14e2
       /*
       switch (pattern.mExtend)
       {
