/*
 ==============================================================================

 This file is part of the iPlug 2 library. Copyright (C) the iPlug 2 developers.

 See LICENSE.txt for  more info.

 ==============================================================================
*/

#include <cmath>

#include "IGraphicsNanoVG.h"

#if defined IGRAPHICS_GL
  #if defined OS_MAC
    #if defined IGRAPHICS_GL2
      #define NANOVG_GL2_IMPLEMENTATION
    #elif defined IGRAPHICS_GL3
      #define NANOVG_GL3_IMPLEMENTATION
    #else
      #error Define either IGRAPHICS_GL2 or IGRAPHICS_GL3 for IGRAPHICS_NANOVG with OS_MAC
    #endif
  #elif defined OS_IOS
//    #if defined IGRAPHICS_GLES2
//      #include <OpenGLES/ES2/gl.h>
//      #define NANOVG_GLES2_IMPLEMENTATION
//    #elif defined IGRAPHICS_GLES3
//      #include <OpenGLES/ES3/gl.h>
//      #define NANOVG_GLES2_IMPLEMENTATION
//    #else
//      #error Define either IGRAPHICS_GLES2 or IGRAPHICS_GLES3 when using IGRAPHICS_GL and IGRAPHICS_NANOVG with OS_IOS
//    #endif
    #error NOT IMPLEMENTED
  #elif defined OS_WIN
    #pragma comment(lib, "opengl32.lib")
    #if defined IGRAPHICS_GL2
      #define NANOVG_GL2_IMPLEMENTATION
    #elif defined IGRAPHICS_GL3
      #define NANOVG_GL3_IMPLEMENTATION
    #else
      #error Define either IGRAPHICS_GL2 or IGRAPHICS_GL3 when using IGRAPHICS_GL and IGRAPHICS_NANOVG with OS_WIN
    #endif
  #elif defined OS_LINUX
    #error NOT IMPLEMENTED
  #elif defined OS_WEB
    #define GLFW_INCLUDE_GLEXT
    #if defined IGRAPHICS_GLES2
      #define GLFW_INCLUDE_ES2
      #define NANOVG_GLES2_IMPLEMENTATION
    #elif defined IGRAPHICS_GLES3
      #define NANOVG_GLES3_IMPLEMENTATION
      #define GLFW_INCLUDE_ES3
    #else
      #error Define either IGRAPHICS_GLES2 or IGRAPHICS_GLES3 when using IGRAPHICS_GL and IGRAPHICS_NANOVG with OS_WEB
    #endif
    #include <GLFW/glfw3.h>
    GLFWwindow* gWindow;
    void GLFWError(int error, const char* desc) { DBGMSG("GLFW error %d: %s\n", error, desc); }
  #endif
  #include "nanovg_gl.h"
  #include "nanovg_gl_utils.h"
#elif defined IGRAPHICS_METAL
  #if defined OS_MAC || defined OS_IOS
    #include "nanovg_mtl.h"
  #else
    #error NOT IMPLEMENTED
  #endif
#else
  #error you must define either IGRAPHICS_GL2, IGRAPHICS_GLES2 etc or IGRAPHICS_METAL when using IGRAPHICS_NANOVG
#endif

void nvgReadPixels(NVGcontext* pContext, int image, int x, int y, int width, int height, void* pData) {
#if defined(IGRAPHICS_GL)
  glReadPixels(x, y, width, height, GL_RGBA, GL_UNSIGNED_BYTE, pData);
#elif defined(IGRAPHICS_METAL)
  mnvgReadPixels(pContext, image, x, y, width, height, pData);
#endif
}

#ifdef OS_WIN
int LoadImageFromWinResource(NVGcontext* pContext, HINSTANCE hInst, const char* resid)
{
  HRSRC hResource = FindResource(hInst, resid, "PNG");
  if (!hResource) return NULL;

  DWORD imageSize = SizeofResource(hInst, hResource);
  if (imageSize < 8) return NULL;

  HGLOBAL res = LoadResource(hInst, hResource);
  const void* pResourceData = LockResource(res);
  if (!pResourceData) return NULL;

  int ret = nvgCreateImageMem(pContext, 0 /*flags*/, (unsigned char*) pResourceData, imageSize);

  return ret;
}

int LoadFontFromWinResource(NVGcontext* pContext, HINSTANCE hInst, const char* name, const char* resid)
{
  HRSRC hResource = FindResource(hInst, resid, "TTF");
  if (!hResource) return NULL;

  DWORD fontSize = SizeofResource(hInst, hResource);
  if (fontSize < 8) return NULL;

  HGLOBAL res = LoadResource(hInst, hResource);
  const void* pResourceData = LockResource(res);
  if (!pResourceData) return NULL;

  int ret = nvgCreateFontMem(pContext, name, (unsigned char*)pResourceData, fontSize, 0 /* ?? */);
  return ret;
}
#endif

NanoVGBitmap::NanoVGBitmap(NVGcontext* pContext, const char* path, double sourceScale, void* hInst)
{
  mVG = pContext;
  int w = 0, h = 0;
#ifdef OS_WIN
  int idx = LoadImageFromWinResource(pContext, (HINSTANCE)hInst, path); // TODO: then try absolute path?
#else
  int idx = nvgCreateImage(mVG, path, 0);
#endif
  nvgImageSize(mVG, idx, &w, &h);
  
  SetBitmap(idx, w, h, sourceScale, 1.f);
}

NanoVGBitmap::NanoVGBitmap(NVGcontext* pContext, int width, int height, int scale, float drawScale)
{
  mVG = pContext;
  mFBO = nvgCreateFramebuffer(pContext, width, height, 0);
  
  nvgEndFrame(mVG);
  nvgBindFramebuffer(mFBO);
  
#ifdef IGRAPHICS_METAL
  mnvgClearWithColor(mVG, nvgRGBAf(0, 0, 0, 0));
#else
  glViewport(0, 0, width, height);
  glClearColor(0.0f, 0.0f, 0.0f, 0.0f);
  glClear(GL_COLOR_BUFFER_BIT | GL_DEPTH_BUFFER_BIT | GL_STENCIL_BUFFER_BIT);
#endif
  nvgBeginFrame(mVG, width, height, 1.f);
  nvgEndFrame(mVG);
  
  SetBitmap(mFBO->image, width, height, scale, drawScale);
}

NanoVGBitmap::NanoVGBitmap(NVGcontext* pContext, int width, int height, const uint8_t* pData, int scale, float drawScale)
{
  int idx = nvgCreateImageRGBA(pContext, width, height, 0, pData);
  mVG = pContext;
  SetBitmap(idx, width, height, scale, drawScale);
}

NanoVGBitmap::~NanoVGBitmap()
{
  if(mFBO)
    nvgDeleteFramebuffer(mFBO);
  else
    nvgDeleteImage(mVG, GetBitmap());
}

#pragma mark -

// Utility conversions

inline NVGcolor NanoVGColor(const IColor& color, const IBlend* pBlend = 0)
{
  NVGcolor c;
  c.r = (float) color.R / 255.0f;
  c.g = (float) color.G / 255.0f;
  c.b = (float) color.B / 255.0f;
  c.a = (BlendWeight(pBlend) * color.A) / 255.0f;
  return c;
}

inline NVGcompositeOperation NanoVGBlendMode(const IBlend* pBlend)
{
  if (!pBlend)
  {
    return NVG_SOURCE_OVER;
  }
  
  switch (pBlend->mMethod)
  {
    case kBlendClobber:     return NVG_SOURCE_OVER;
    case kBlendAdd:         return NVG_LIGHTER;
    case kBlendUnder:       return NVG_DESTINATION_OVER;
    case kBlendSourceIn:    return NVG_SOURCE_IN;
    case kBlendColorDodge:
    case kBlendNone:
    default:
    {
      return NVG_SOURCE_OVER;
    }
  }
}

NVGpaint NanoVGPaint(NVGcontext* pContext, const IPattern& pattern, const IBlend* pBlend)
{
  double s[2], e[2];
  
  NVGcolor icol = NanoVGColor(pattern.GetStop(0).mColor, pBlend);
  NVGcolor ocol = NanoVGColor(pattern.GetStop(pattern.NStops() - 1).mColor, pBlend);
    
  // Invert transform

  IMatrix inverse = IMatrix(pattern.mTransform).Invert();
  inverse.TransformPoint(s[0], s[1], 0.0, 0.0);

  if (pattern.mType == kRadialPattern)
  {
    return nvgRadialGradient(pContext, s[0], s[1], 0.0, inverse.mXX, icol, ocol);
  }
  else
  {
    inverse.TransformPoint(e[0], e[1], 0.0, 1.0);
    
    return nvgLinearGradient(pContext, s[0], s[1], e[0], e[1], icol, ocol);
  }
}

#pragma mark -

IGraphicsNanoVG::IGraphicsNanoVG(IGEditorDelegate& dlg, int w, int h, int fps, float scale)
: IGraphicsPathBase(dlg, w, h, fps, scale)
{
  DBGMSG("IGraphics NanoVG @ %i FPS\n", fps);
}

IGraphicsNanoVG::~IGraphicsNanoVG() 
{
}

const char* IGraphicsNanoVG::GetDrawingAPIStr()
{
#if defined IGRAPHICS_METAL
  return "NanoVG | Metal";
#else
  #if defined IGRAPHICS_GL2
    return "NanoVG | OpenGL2";
  #elif defined IGRAPHICS_GL3
    return "NanoVG | OpenGL3";
  #elif defined IGRAPHICS_GLES2
    return "NanoVG | OpenGLES2";
  #elif defined IGRAPHICS_GLES3
    return "NanoVG | OpenGLES3";
  #endif
#endif
}

IBitmap IGraphicsNanoVG::LoadBitmap(const char* name, int nStates, bool framesAreHorizontal, int targetScale)
{
  if (targetScale == 0)
    targetScale = GetScreenScale();
  
  APIBitmap* pAPIBitmap = mBitmapCache.Find(name, targetScale);
  
  // If the bitmap is not already cached at the targetScale
  if (!pAPIBitmap)
  {
    WDL_String fullPath;
    int sourceScale = 0;
    bool resourceFound = SearchImageResource(name, "png", fullPath, targetScale, sourceScale);
    assert(resourceFound);
    
    pAPIBitmap = LoadAPIBitmap(fullPath, sourceScale);
    
    mBitmapCache.Add(pAPIBitmap, name, sourceScale);

    assert(pAPIBitmap);
  }
  
  return IBitmap(pAPIBitmap, nStates, framesAreHorizontal, name);
}

APIBitmap* IGraphicsNanoVG::LoadAPIBitmap(const WDL_String& resourcePath, int scale)
{
  return new NanoVGBitmap(mVG, resourcePath.Get(), scale, GetPlatformInstance());
}

APIBitmap* IGraphicsNanoVG::CreateAPIBitmap(int width, int height)
{
  const double scale = GetBackingPixelScale();
  return new NanoVGBitmap(mVG, std::round(width * scale), std::round(height * scale), GetScreenScale(), GetDrawScale());
}

void IGraphicsNanoVG::GetAPIBitmapData(const APIBitmap* pBitmap, RawBitmapData& data)
{
  int size = pBitmap->GetWidth() * pBitmap->GetHeight() * 4;
  
  data.Resize(size);
  
<<<<<<< HEAD
=======
  nvgReadPixels(mVG, pBitmap->GetBitmap(), 0, 0, pBitmap->GetWidth(), pBitmap->GetHeight(), data.Get());
  // For now just create  data - need to copy it later
//  memset(data.Get(), 255, size);
  /*
>>>>>>> 24f7ae66
  if (data.GetSize() >= size)
  {
    nvgReadPixels(mVG, pBitmap->GetBitmap(), 0, 0, pBitmap->GetWidth(), pBitmap->GetHeight(), data.Get());
  }
}

void IGraphicsNanoVG::ApplyShadowMask(ILayerPtr& layer, RawBitmapData& mask, const IShadow& shadow)
{
  const APIBitmap* pBitmap = layer->GetAPIBitmap();
  int width = pBitmap->GetWidth();
  int height = pBitmap->GetHeight();
  int size = width * height * 4;
  
  if (mask.GetSize() >= size)
  {
    if (!shadow.mDrawForeground)
    {
      //pBitmap->GetBitmap()->clear(0);
    }
    
    IRECT bounds(layer->Bounds());
    
    NanoVGBitmap maskRawBitmap(mVG, width, height, mask.Get(), pBitmap->GetScale(), pBitmap->GetDrawScale());
    APIBitmap* shadowBitmap = new NanoVGBitmap(mVG, width, height, pBitmap->GetScale(), pBitmap->GetDrawScale());
    IBitmap tempLayerBitmap(shadowBitmap, 1, false);
    IBitmap maskBitmap(&maskRawBitmap, 1, false);
    ILayer shadowLayer(shadowBitmap, layer->Bounds());
    
    PathTransformSave();
    PushLayer(layer.get(), false);
    PushLayer(&shadowLayer, false);
    DrawBitmap(maskBitmap, bounds, 0, 0, nullptr);
    IBlend blend1(kBlendSourceIn, 1.0);
    PathRect(layer->Bounds());
    PathFill(shadow.mPattern, IFillOptions(), &blend1);
    PopLayer(false);
    IBlend blend2(kBlendUnder, shadow.mOpacity);
    bounds.Translate(shadow.mXOffset, shadow.mYOffset);
    DrawBitmap(tempLayerBitmap, bounds, 0, 0, &blend2);
    PopLayer(false);
    PathTransformRestore();
  }
}

void IGraphicsNanoVG::SetPlatformContext(void* pContext)
{
  mPlatformContext = pContext;
#ifdef OS_WIN
  if(pContext)
    OnViewInitialized(pContext);
#endif
}

void IGraphicsNanoVG::OnViewInitialized(void* pContext)
{
#if defined OS_WIN
  if (pContext)
  {
    PIXELFORMATDESCRIPTOR pfd =
    {
      sizeof(PIXELFORMATDESCRIPTOR),
      1,
      PFD_DRAW_TO_WINDOW | PFD_SUPPORT_OPENGL | PFD_DOUBLEBUFFER, //Flags
      PFD_TYPE_RGBA, // The kind of framebuffer. RGBA or palette.
      32, // Colordepth of the framebuffer.
      0, 0, 0, 0, 0, 0,
      0,
      0,
      0,
      0, 0, 0, 0,
      24, // Number of bits for the depthbuffer
      8, // Number of bits for the stencilbuffer
      0, // Number of Aux buffers in the framebuffer.
      PFD_MAIN_PLANE,
      0,
      0, 0, 0
    };
    
    HDC dc = (HDC) pContext;
    
    int fmt = ChoosePixelFormat(dc, &pfd);
    SetPixelFormat(dc, fmt, &pfd);
    
    mHGLRC = wglCreateContext(dc);
    wglMakeCurrent(dc, mHGLRC);
    if (!gladLoadGL())
      throw std::runtime_error{"Error initializing glad"};
    glGetError();
  }
#elif defined OS_WEB
  if (!glfwInit())
  {
    DBGMSG("Failed to init GLFW.");
    return;
  }

  glfwSetErrorCallback(GLFWError);

  glfwWindowHint(GLFW_CLIENT_API, GLFW_OPENGL_ES_API);
  glfwWindowHint(GLFW_CONTEXT_VERSION_MAJOR, 3);
  glfwWindowHint(GLFW_CONTEXT_VERSION_MINOR, 0);

  gWindow = glfwCreateWindow(WindowWidth(), WindowHeight(), "NanoVG", NULL, NULL);

  if (!gWindow)
  {
    glfwTerminate();
    return;
  }

//  glfwSetKeyCallback(gWindow, key);
  glfwMakeContextCurrent(gWindow);
#endif // OS_WEB
 
  int flags = NVG_ANTIALIAS | NVG_STENCIL_STROKES /*| NVG_TRIPLE_BUFFER check!*/;
  
#if defined IGRAPHICS_METAL
  mVG = nvgCreateContext(pContext, flags);
#else
  mVG = nvgCreateContext(flags);
#endif
  
  if (mVG == nullptr)
    DBGMSG("Could not init nanovg.\n");
}

void IGraphicsNanoVG::OnViewDestroyed()
{
  // need to remove all the controls to free framebuffers, before deleting context
  RemoveAllControls();

  if(mMainFrameBuffer != nullptr)
    nvgDeleteFramebuffer(mMainFrameBuffer);
  
  mMainFrameBuffer = nullptr;
  
  if(mVG)
    nvgDeleteContext(mVG);
  
  mVG = nullptr;
  
#if defined OS_WIN
  if (mHGLRC)
  {
    wglMakeCurrent((HDC)mPlatformContext, nullptr);
    wglDeleteContext(mHGLRC);
  }
#elif defined OS_WEB
  glfwTerminate();
#endif
}

void IGraphicsNanoVG::DrawResize()
{
  if (mMainFrameBuffer != nullptr)
    nvgDeleteFramebuffer(mMainFrameBuffer);
  
  mMainFrameBuffer = nvgCreateFramebuffer(mVG, WindowWidth() * GetScreenScale(), WindowHeight() * GetScreenScale(), 0);
  
  if (mMainFrameBuffer == nullptr)
    DBGMSG("Could not init FBO.\n");
}

void IGraphicsNanoVG::BeginFrame()
{
  IGraphics::BeginFrame(); // start perf graph timing

#ifdef IGRAPHICS_METAL
  //  mnvgClearWithColor(mVG, nvgRGBAf(0, 0, 0, 0));
#else
  glViewport(0, 0, WindowWidth() * GetScreenScale(), WindowHeight() * GetScreenScale());
  glClearColor(0.0f, 0.0f, 0.0f, 1.0f);
  glClear(GL_COLOR_BUFFER_BIT | GL_DEPTH_BUFFER_BIT | GL_STENCIL_BUFFER_BIT);
  #ifdef OS_WEB
  glEnable(GL_BLEND);
  glBlendFunc(GL_SRC_ALPHA, GL_ONE_MINUS_SRC_ALPHA);
  glEnable(GL_CULL_FACE);
  glDisable(GL_DEPTH_TEST);
  #endif
#endif
  
  nvgBindFramebuffer(mMainFrameBuffer); // begin main frame buffer update
  nvgBeginFrame(mVG, WindowWidth(), WindowHeight(), GetScreenScale());
}

void IGraphicsNanoVG::EndFrame()
{
  nvgEndFrame(mVG); // end main frame buffer update
  nvgBindFramebuffer(nullptr);
  
  nvgBeginFrame(mVG, WindowWidth(), WindowHeight(), GetScreenScale());

  NVGpaint img = nvgImagePattern(mVG, 0, 0, WindowWidth(), WindowHeight(), 0, mMainFrameBuffer->image, 1.0f);
  
  nvgSave(mVG);
  nvgResetTransform(mVG);
  nvgBeginPath(mVG);
  nvgRect(mVG, 0, 0, WindowWidth(), WindowHeight());
  nvgFillPaint(mVG, img);
  nvgFill(mVG);
  nvgRestore(mVG);
  
  nvgEndFrame(mVG);

#if defined OS_WEB
  glEnable(GL_DEPTH_TEST);
#endif
}

void IGraphicsNanoVG::DrawBitmap(IBitmap& bitmap, const IRECT& dest, int srcX, int srcY, const IBlend* pBlend)
{
  APIBitmap* pAPIBitmap = bitmap.GetAPIBitmap();
  
  assert(pAPIBitmap);
    
  // First generate a scaled image paint
    
  NVGpaint imgPaint;
  double scale = 1.0 / (pAPIBitmap->GetScale() * pAPIBitmap->GetDrawScale());

  nvgTransformScale(imgPaint.xform, scale, scale);

  scale *= GetScreenScale();
  imgPaint.xform[4] = dest.L - (srcX * scale);
  imgPaint.xform[5] = dest.T - (srcY * scale);
  imgPaint.extent[0] = bitmap.W() * bitmap.GetScale();
  imgPaint.extent[1] = bitmap.H() * bitmap.GetScale();
  imgPaint.image = pAPIBitmap->GetBitmap();
  imgPaint.radius = imgPaint.feather = 0.f;
  imgPaint.innerColor = imgPaint.outerColor = nvgRGBAf(1, 1, 1, BlendWeight(pBlend));
    
  // Now draw
    
  nvgBeginPath(mVG); // Clears any existing path
  nvgRect(mVG, dest.L, dest.T, dest.W(), dest.H());
  nvgFillPaint(mVG, imgPaint);
  nvgGlobalCompositeOperation(mVG, NanoVGBlendMode(pBlend));
  nvgFill(mVG);
  nvgGlobalCompositeOperation(mVG, NVG_SOURCE_OVER);
  nvgBeginPath(mVG); // Clears the bitmap rect from the path state
}

void IGraphicsNanoVG::PathClear()
{
  nvgBeginPath(mVG);
}

void IGraphicsNanoVG::PathClose()
{
  nvgClosePath(mVG);
}

void IGraphicsNanoVG::PathArc(float cx, float cy, float r, float aMin, float aMax)
{
  nvgArc(mVG, cx, cy, r, DegToRad(aMin - 90.f), DegToRad(aMax - 90.f), NVG_CW);
}

void IGraphicsNanoVG::PathMoveTo(float x, float y)
{
  nvgMoveTo(mVG, x, y);
}

void IGraphicsNanoVG::PathLineTo(float x, float y)
{
  nvgLineTo(mVG, x, y);
}

void IGraphicsNanoVG::PathCurveTo(float x1, float y1, float x2, float y2, float x3, float y3)
{
  nvgBezierTo(mVG, x1, y1, x2, y2, x3, y3);
}

IColor IGraphicsNanoVG::GetPoint(int x, int y)
{
  return COLOR_BLACK; //TODO:
}

bool IGraphicsNanoVG::DoDrawMeasureText(const IText& text, const char* str, IRECT& bounds, const IBlend* pBlend, bool measure)
{
  assert(nvgFindFont(mVG, text.mFont) != -1); // did you forget to LoadFont for this font name?
  
  nvgFontBlur(mVG, 0);
  nvgFontSize(mVG, text.mSize);
  nvgFontFace(mVG, text.mFont);
  nvgFillColor(mVG, NanoVGColor(text.mFGColor, pBlend));
  
  float xpos = 0.;
  float ypos = 0.;
  
  int align = 0;
  switch (text.mAlign)
  {
    case IText::kAlignNear: align = NVG_ALIGN_LEFT; xpos = bounds.L; break;
    case IText::kAlignCenter: align = NVG_ALIGN_CENTER; xpos = bounds.MW(); break;
    case IText::kAlignFar: align = NVG_ALIGN_RIGHT; xpos = bounds.R; break;
    default:
      break;
  }
  
  switch (text.mVAlign)
  {
    case IText::kVAlignBottom: align |= NVG_ALIGN_BOTTOM; ypos = bounds.B; break;
    case IText::kVAlignMiddle: align |= NVG_ALIGN_MIDDLE; ypos = bounds.MH(); break;
    case IText::kVAlignTop: align |= NVG_ALIGN_TOP; ypos = bounds.T; break;
    default: break;
      break;
  }
  
  nvgTextAlign(mVG, align);
  
  auto calcTextBounds = [&](IRECT& r)
  {
    float fbounds[4];
    nvgTextBounds(mVG, xpos, ypos, str, NULL, fbounds);
    r.L = fbounds[0]; r.T = fbounds[1]; r.R = fbounds[2]; r.B = fbounds[3];
  };
  
  if(measure)
  {
    calcTextBounds(bounds);
    return true;
  }
  else
  {
    nvgGlobalCompositeOperation(mVG, NanoVGBlendMode(pBlend));
      
    if(text.mOrientation != 0)
    {
      IRECT tmp;
      calcTextBounds(tmp);

      nvgSave(mVG);
      nvgTranslate(mVG, tmp.L, tmp.B);
      nvgRotate(mVG, nvgDegToRad(text.mOrientation));
      nvgTranslate(mVG, -tmp.L, -tmp.B);
      nvgText(mVG, xpos, ypos, str, NULL);
      nvgRestore(mVG);
    }
    else
      nvgText(mVG, xpos, ypos, str, NULL);
      
    nvgGlobalCompositeOperation(mVG, NVG_SOURCE_OVER);
  }
    
  return true;
}

void IGraphicsNanoVG::PathStroke(const IPattern& pattern, float thickness, const IStrokeOptions& options, const IBlend* pBlend)
{
  // First set options
  switch (options.mCapOption)
  {
    case kCapButt:   nvgLineCap(mVG, NVG_BUTT);     break;
    case kCapRound:  nvgLineCap(mVG, NVG_ROUND);    break;
    case kCapSquare: nvgLineCap(mVG, NVG_SQUARE);   break;
  }
  
  switch (options.mJoinOption)
  {
    case kJoinMiter: nvgLineJoin(mVG, NVG_MITER);   break;
    case kJoinRound: nvgLineJoin(mVG, NVG_ROUND);   break;
    case kJoinBevel: nvgLineJoin(mVG, NVG_BEVEL);   break;
  }
  
  nvgMiterLimit(mVG, options.mMiterLimit);
  nvgStrokeWidth(mVG, thickness);
 
  // TODO Dash

  if (pattern.mType == kSolidPattern)
    nvgStrokeColor(mVG, NanoVGColor(pattern.GetStop(0).mColor, pBlend));
  else
    nvgStrokePaint(mVG, NanoVGPaint(mVG, pattern, pBlend));
  
  nvgPathWinding(mVG, NVG_CCW);
  nvgGlobalCompositeOperation(mVG, NanoVGBlendMode(pBlend));
  nvgStroke(mVG);
  nvgGlobalCompositeOperation(mVG, NVG_SOURCE_OVER);
    
  if (!options.mPreserve)
    nvgBeginPath(mVG); // Clears the path state
}

void IGraphicsNanoVG::PathFill(const IPattern& pattern, const IFillOptions& options, const IBlend* pBlend)
{
  nvgPathWinding(mVG, options.mFillRule == kFillWinding ? NVG_CCW : NVG_CW);
  
  if (pattern.mType == kSolidPattern)
    nvgFillColor(mVG, NanoVGColor(pattern.GetStop(0).mColor, pBlend));
  else
    nvgFillPaint(mVG, NanoVGPaint(mVG, pattern, pBlend));
  
  nvgGlobalCompositeOperation(mVG, NanoVGBlendMode(pBlend));
  nvgFill(mVG);
  nvgGlobalCompositeOperation(mVG, NVG_SOURCE_OVER);

  if (!options.mPreserve)
    nvgBeginPath(mVG); // Clears the path state
}

void IGraphicsNanoVG::LoadFont(const char* name)
{
  WDL_String fontNameWithoutExt(name, (int) strlen(name));
  fontNameWithoutExt.remove_fileext();
  WDL_String fullPath;
  OSFindResource(name, "ttf", fullPath);
  
  int fontID = -1;
  
  if (fullPath.GetLength())
  {
#ifdef OS_WIN
    fontID = LoadFontFromWinResource(mVG, (HINSTANCE) GetPlatformInstance(), fontNameWithoutExt.Get(), fullPath.Get());
#else
    fontID = nvgCreateFont(mVG, fontNameWithoutExt.Get(), fullPath.Get());
#endif
  }
  else {
    DBGMSG("Could not locate font %s\n", name);
  }
  
  assert (fontID != -1); // font not found!
}

void IGraphicsNanoVG::DrawBoxShadow(const IRECT& bounds, float cr, float ydrop, float pad, const IBlend* pBlend)
{
  IRECT inner = bounds.GetPadded(-pad);
  NVGpaint shadowPaint = nvgBoxGradient(mVG, inner.L, inner.T + ydrop, inner.W(), inner.H(), cr * 2., 20, NanoVGColor(COLOR_BLACK_DROP_SHADOW, pBlend), NanoVGColor(COLOR_TRANSPARENT));
  nvgBeginPath(mVG);
  nvgRect(mVG, bounds.L, bounds.T, bounds.W(), bounds.H());
  nvgRoundedRect(mVG, inner.L, inner.T, inner.W(), inner.H(), cr);
  nvgPathWinding(mVG, NVG_HOLE);
  nvgFillPaint(mVG, shadowPaint);
  nvgGlobalCompositeOperation(mVG, NanoVGBlendMode(pBlend));
  nvgFill(mVG);
  nvgGlobalCompositeOperation(mVG, NVG_SOURCE_OVER);
  nvgBeginPath(mVG); // Clear the paths
}

void IGraphicsNanoVG::UpdateLayer()
{
  if (mLayers.empty())
  {
    nvgEndFrame(mVG);
#ifndef IGRAPHICS_METAL
    glViewport(0, 0, WindowWidth() * GetScreenScale(), WindowHeight() * GetScreenScale());
#endif
    nvgBindFramebuffer(mMainFrameBuffer);
    nvgBeginFrame(mVG, WindowWidth(), WindowHeight(), GetScreenScale());
  }
  else
  {
    nvgEndFrame(mVG);
#ifndef IGRAPHICS_METAL
    const double scale = GetBackingPixelScale();
    glViewport(0, 0, mLayers.top()->Bounds().W() * scale, mLayers.top()->Bounds().H() * scale);
#endif
    nvgBindFramebuffer(dynamic_cast<const NanoVGBitmap*>(mLayers.top()->GetAPIBitmap())->GetFBO());
    nvgBeginFrame(mVG, mLayers.top()->Bounds().W() * GetDrawScale(), mLayers.top()->Bounds().H() * GetDrawScale(), GetScreenScale());
  }
}

void IGraphicsNanoVG::PathTransformSetMatrix(const IMatrix& m)
{
  double xTranslate = 0.0;
  double yTranslate = 0.0;
  
  if (!mLayers.empty())
  {
    IRECT bounds = mLayers.top()->Bounds();
    
    xTranslate = -bounds.L;
    yTranslate = -bounds.T;
  }
  
  nvgResetTransform(mVG);
  nvgScale(mVG, GetDrawScale(), GetDrawScale());
  nvgTranslate(mVG, xTranslate, yTranslate);
  nvgTransform(mVG, m.mXX, m.mYX, m.mXY, m.mYY, m.mTX, m.mTY);
}

void IGraphicsNanoVG::SetClipRegion(const IRECT& r)
{
  if (!r.Empty())
    nvgScissor(mVG, r.L, r.T, r.W(), r.H());
  else
    nvgResetScissor(mVG);
}

void IGraphicsNanoVG::DrawDottedLine(const IColor& color, float x1, float y1, float x2, float y2, const IBlend* pBlend, float thickness, float dashLen)
{
  const float xd = x1 - x2;
  const float yd = y1 - y2;
  const float len = std::sqrt(xd * xd + yd * yd);
  
  const float segs = std::round(len / dashLen);
  const float incr = 1.f / segs;

  float xs = x1;
  float ys = y1;

  PathMoveTo(xs, ys);

  for (int i = 1; i < static_cast<int>(segs); i+=2)
  {
    float progress = incr * static_cast<float>(i);
  
    float xe = x1 + progress * (x2 - x1);
    float ye = y1 + progress * (y2 - y1);
    
    PathLineTo(xe, ye);
    
    progress += incr;
    
    xs = x1 + progress * (x2 - x1);;
    ys = y1 + progress * (y2 - y1);
    
    PathMoveTo(xs, ys);
  }
  
  PathStroke(color, thickness, IStrokeOptions(), pBlend);
}

void IGraphicsNanoVG::DrawDottedRect(const IColor& color, const IRECT& bounds, const IBlend* pBlend, float thickness, float dashLen)
{
  const int xsegs = bounds.W() / (dashLen * 2.f);
  const int ysegs = bounds.H() / (dashLen * 2.f);

  float x1 = bounds.L;
  float y1 = bounds.T;
  
  float x2 = x1;
  float y2 = y1;
  
  PathMoveTo(x1, y1);

  for(int j = 0; j < 2; j++)
  {
    for (int i = 0; i < xsegs; i++)
    {
      x2 = x1 + dashLen;
      PathLineTo(x2, y2);
      x1 = x2 + dashLen;
      PathMoveTo(x1, y1);
    }
    
    x2 = x1;
    
    for (int i = 0; i < ysegs; i++)
    {
      y2 = y1 + dashLen;
      PathLineTo(x2, y2);
      y1 = y2 + dashLen;
      PathMoveTo(x1, y1);
    }
    
    y2 = y1;
    
    dashLen = -dashLen;
  }
  
  PathStroke(color, thickness, IStrokeOptions(), pBlend);
}<|MERGE_RESOLUTION|>--- conflicted
+++ resolved
@@ -294,13 +294,6 @@
   
   data.Resize(size);
   
-<<<<<<< HEAD
-=======
-  nvgReadPixels(mVG, pBitmap->GetBitmap(), 0, 0, pBitmap->GetWidth(), pBitmap->GetHeight(), data.Get());
-  // For now just create  data - need to copy it later
-//  memset(data.Get(), 255, size);
-  /*
->>>>>>> 24f7ae66
   if (data.GetSize() >= size)
   {
     nvgReadPixels(mVG, pBitmap->GetBitmap(), 0, 0, pBitmap->GetWidth(), pBitmap->GetHeight(), data.Get());
