#include <cmath>

#include "IGraphicsNanoVG.h"

#if defined OS_MAC || defined OS_IOS
  #include "nanovg_mtl.h"
#elif defined OS_WIN
  #pragma comment(lib, "opengl32.lib")
  #define NANOVG_GL2_IMPLEMENTATION
  #include <glad/glad.h>
  #include "nanovg_gl.h"
#elif defined OS_WEB
  #define GLFW_INCLUDE_ES2
  #define GLFW_INCLUDE_GLEXT
  #include <GLFW/glfw3.h>
  #define NANOVG_GLES2_IMPLEMENTATION
  #include "nanovg_gl.h"
  #include "nanovg_gl_utils.h"
  GLFWwindow* gWindow;
  void GLFWError(int error, const char* desc) { DBGMSG("GLFW error %d: %s\n", error, desc); }
#else
  #error platform not yet supported
#endif

#pragma mark -

#ifdef OS_WIN
int LoadImageFromWinResource(NVGcontext* pContext, HINSTANCE hInst, const char* resid)
{
  HRSRC hResource = FindResource(hInst, resid, "PNG");
  if (!hResource) return NULL;

  DWORD imageSize = SizeofResource(hInst, hResource);
  if (imageSize < 8) return NULL;

  HGLOBAL res = LoadResource(hInst, hResource);
  const void* pResourceData = LockResource(res);
  if (!pResourceData) return NULL;

  int ret = nvgCreateImageMem(pContext, 0 /*flags*/, (unsigned char*) pResourceData, imageSize);

  return ret;
}

int LoadFontFromWinResource(NVGcontext* pContext, HINSTANCE hInst, const char* name, const char* resid)
{
  HRSRC hResource = FindResource(hInst, resid, "TTF");
  if (!hResource) return NULL;

  DWORD fontSize = SizeofResource(hInst, hResource);
  if (fontSize < 8) return NULL;

  HGLOBAL res = LoadResource(hInst, hResource);
  const void* pResourceData = LockResource(res);
  if (!pResourceData) return NULL;

  int ret = nvgCreateFontMem(pContext, name, (unsigned char*)pResourceData, fontSize, 0 /* ?? */);
  return ret;
}
#endif

NanoVGBitmap::NanoVGBitmap(NVGcontext* pContext, const char* path, double sourceScale, void* hInst)
{
  mVG = pContext;
  int w = 0, h = 0;
#ifdef OS_WIN
  int idx = LoadImageFromWinResource(pContext, (HINSTANCE)hInst, path); // TODO: then try absolute path?
#else
  int idx = nvgCreateImage(mVG, path, 0);
#endif
  nvgImageSize(mVG, idx, &w, &h);
  
  SetBitmap(idx, w, h, sourceScale);
}

NanoVGBitmap::~NanoVGBitmap()
{
  nvgDeleteImage(mVG, GetBitmap());
}

#pragma mark -

// Utility conversions

inline NVGcolor NanoVGColor(const IColor& color, const IBlend* pBlend = 0)
{
  NVGcolor c;
  c.r = (float) color.R / 255.0f;
  c.g = (float) color.G / 255.0f;
  c.b = (float) color.B / 255.0f;
  c.a = (BlendWeight(pBlend) * color.A) / 255.0f;
  return c;
}

inline NVGcompositeOperation NanoVGBlendMode(const IBlend* pBlend)
{
  if (!pBlend)
  {
    return NVG_COPY;
  }
  
  switch (pBlend->mMethod)
  {
    case kBlendClobber:
    {
      return NVG_SOURCE_OVER;
    }
    case kBlendAdd:
    case kBlendColorDodge:
    case kBlendNone:
    default:
    {
      return NVG_COPY;
    }
  }
}

NVGpaint NanoVGPaint(NVGcontext* context, const IPattern& pattern, const IBlend* pBlend)
{
  NVGcolor icol = NanoVGColor(pattern.GetStop(0).mColor, pBlend);
  NVGcolor ocol = NanoVGColor(pattern.GetStop(pattern.NStops() - 1).mColor, pBlend);
  
  // Invert transform
  
  float inverse[6];
  nvgTransformInverse(inverse, pattern.mTransform);
  float s[2];
  
  nvgTransformPoint(&s[0], &s[1], inverse, 0, 0);
  
  if (pattern.mType == kRadialPattern)
  {
    return nvgRadialGradient(context, s[0], s[1], 0.0, inverse[0], icol, ocol);
  }
  else
  {
    float e[2];
    nvgTransformPoint(&e[0], &e[1], inverse, 1, 0);
    
    return nvgLinearGradient(context, s[0], s[1], e[0], e[1], icol, ocol);
  }
}

#pragma mark -

IGraphicsNanoVG::IGraphicsNanoVG(IGEditorDelegate& dlg, int w, int h, int fps, float scale)
: IGraphicsPathBase(dlg, w, h, fps, scale)
{
  DBGMSG("IGraphics NanoVG @ %i FPS\n", fps);
}

IGraphicsNanoVG::~IGraphicsNanoVG() 
{
}

IBitmap IGraphicsNanoVG::LoadBitmap(const char* name, int nStates, bool framesAreHorizontal)
{
  const int targetScale = round(GetDisplayScale());
  
  APIBitmap* pAPIBitmap = mBitmapCache.Find(name, targetScale);
  
  // If the bitmap is not already cached at the targetScale
  if (!pAPIBitmap)
  {
    WDL_String fullPath;
    const int targetScale = round(GetDisplayScale());
    int sourceScale = 0;
    bool resourceFound = SearchImageResource(name, "png", fullPath, targetScale, sourceScale);
    assert(resourceFound);
    
    pAPIBitmap = LoadAPIBitmap(fullPath, sourceScale);
    
    mBitmapCache.Add(pAPIBitmap, name, sourceScale);

    assert(pAPIBitmap);
  }
  
  return IBitmap(pAPIBitmap, nStates, framesAreHorizontal, name);
}

APIBitmap* IGraphicsNanoVG::LoadAPIBitmap(const WDL_String& resourcePath, int scale)
{
  return new NanoVGBitmap(mVG, resourcePath.Get(), scale, GetPlatformInstance());
}

void IGraphicsNanoVG::SetPlatformContext(void* pContext) {
  mPlatformContext = pContext;
#ifdef OS_WIN
  if(pContext)
    OnViewInitialized(pContext);
#endif
}

void IGraphicsNanoVG::OnViewInitialized(void* pContext)
{
#if defined OS_MAC || defined OS_IOS
  mVG = nvgCreateMTL(pContext, NVG_ANTIALIAS | NVG_STENCIL_STROKES | NVG_TRIPLE_BUFFER /*check!*/);
#elif defined OS_WIN
  if (pContext) {
    PIXELFORMATDESCRIPTOR pfd =
    {
      sizeof(PIXELFORMATDESCRIPTOR),
      1,
      PFD_DRAW_TO_WINDOW | PFD_SUPPORT_OPENGL | PFD_DOUBLEBUFFER, //Flags
      PFD_TYPE_RGBA, // The kind of framebuffer. RGBA or palette.
      32, // Colordepth of the framebuffer.
      0, 0, 0, 0, 0, 0,
      0,
      0,
      0,
      0, 0, 0, 0,
      24, // Number of bits for the depthbuffer
      8, // Number of bits for the stencilbuffer
      0, // Number of Aux buffers in the framebuffer.
      PFD_MAIN_PLANE,
      0,
      0, 0, 0
    };
    
    HDC dc = (HDC) pContext;
    
    int fmt = ChoosePixelFormat(dc, &pfd);
    SetPixelFormat(dc, fmt, &pfd);
    
    mHGLRC = wglCreateContext(dc);
    wglMakeCurrent(dc, mHGLRC);
    if (!gladLoadGL())
      throw std::runtime_error{"Error initializing glad"};
    glGetError();
    mVG = nvgCreateGL2(NVG_ANTIALIAS | NVG_STENCIL_STROKES);
  }
#elif defined OS_WEB
  if (!glfwInit()) {
    DBGMSG("Failed to init GLFW.");
    return;
  }

  glfwSetErrorCallback(GLFWError);

  glfwWindowHint(GLFW_CLIENT_API, GLFW_OPENGL_ES_API);
  glfwWindowHint(GLFW_CONTEXT_VERSION_MAJOR, 3);
  glfwWindowHint(GLFW_CONTEXT_VERSION_MINOR, 0);

  gWindow = glfwCreateWindow(Width(), Height(), "NanoVG", NULL, NULL);

  if (!gWindow) {
    glfwTerminate();
    return;
  }

//  glfwSetKeyCallback(gWindow, key);
  glfwMakeContextCurrent(gWindow);
  
  mVG = nvgCreateGLES2(NVG_ANTIALIAS | NVG_STENCIL_STROKES);
  if (mVG == nullptr) {
    DBGMSG("Could not init nanovg.\n");
  }
  
#endif
}

void IGraphicsNanoVG::OnViewDestroyed()
{
#if defined OS_MAC || defined OS_IOS
  if(mVG)
    nvgDeleteMTL(mVG);
#elif defined OS_WIN
  if (mVG)
    nvgDeleteGL2(mVG);
  if (mHGLRC) {
    wglMakeCurrent((HDC)mPlatformContext, nullptr);
    wglDeleteContext(mHGLRC);
  }
#elif defined OS_WEB
  nvgDeleteGLES2(mVG);
  glfwTerminate();
#endif
}

void IGraphicsNanoVG::BeginFrame()
{
  IGraphics::BeginFrame(); // perf graph

#ifdef OS_WIN
  glClearColor(0.0f, 0.0f, 0.0f, 1.0f);
  glClear(GL_COLOR_BUFFER_BIT | GL_DEPTH_BUFFER_BIT | GL_STENCIL_BUFFER_BIT);
  glViewport(0, 0, Width()*GetDisplayScale(), Height()*GetDisplayScale());
#elif defined OS_WEB
  glViewport(0, 0, Width() * GetDisplayScale(), Height() * GetDisplayScale());
  glClearColor(0.0f, 0.0f, 0.0f, 1.0f);
  glClear(GL_COLOR_BUFFER_BIT | GL_DEPTH_BUFFER_BIT | GL_STENCIL_BUFFER_BIT);

  glEnable(GL_BLEND);
  glBlendFunc(GL_SRC_ALPHA, GL_ONE_MINUS_SRC_ALPHA);
  glEnable(GL_CULL_FACE);
  glDisable(GL_DEPTH_TEST);
#endif
  
  nvgBeginFrame(mVG, WindowWidth(), WindowHeight(), GetDisplayScale());

  const float scale = GetScale();
  
  nvgScale(mVG, scale, scale);
}

void IGraphicsNanoVG::EndFrame()
{
  nvgEndFrame(mVG);

#if defined OS_WEB
  glEnable(GL_DEPTH_TEST);
#endif
}

void IGraphicsNanoVG::DrawBitmap(IBitmap& bitmap, const IRECT& dest, int srcX, int srcY, const IBlend* pBlend)
{
  APIBitmap* pAPIBitmap = bitmap.GetAPIBitmap();
  
  NVGpaint imgPaint = nvgImagePattern(mVG, std::round(dest.L) - srcX, std::round(dest.T) - srcY, bitmap.W(), bitmap.H(), 0.f, pAPIBitmap->GetBitmap(), BlendWeight(pBlend));
<<<<<<< HEAD
  nvgRect(mVG, dest.L, dest.T, dest.W(), dest.H());
  nvgFillPaint(mVG, imgPaint);
  nvgFill(mVG);
  PathClear();
=======
  nvgBeginPath(mVG); // Clear's any existing path
  nvgRect(mVG, dest.L, dest.T, dest.W(), dest.H());
  nvgFillPaint(mVG, imgPaint);
  nvgFill(mVG);
  nvgBeginPath(mVG); // Clear's the bitmap rect from the path state
>>>>>>> 3de3e1bc
}

IColor IGraphicsNanoVG::GetPoint(int x, int y)
{
  return COLOR_BLACK; //TODO:
}

bool IGraphicsNanoVG::DrawText(const IText& text, const char* str, IRECT& bounds, const IBlend* pBlend, bool measure)
{
  assert(nvgFindFont(mVG, text.mFont) != -1); // did you forget to LoadFont for this font name?
  
  nvgFontBlur(mVG, 0);
  nvgFontSize(mVG, text.mSize);
  nvgFontFace(mVG, text.mFont);
  nvgFillColor(mVG, NanoVGColor(text.mFGColor, pBlend));
  
  float xpos = 0.;
  float ypos = 0.;
  
  int align = 0;
  switch (text.mAlign)
  {
    case IText::kAlignNear: align = NVG_ALIGN_LEFT; xpos = bounds.L; break;
    case IText::kAlignCenter: align = NVG_ALIGN_CENTER; xpos = bounds.MW(); break;
    case IText::kAlignFar: align = NVG_ALIGN_RIGHT; xpos = bounds.R; break;
    default:
      break;
  }
  
  switch (text.mVAlign)
  {
    case IText::kVAlignBottom: align |= NVG_ALIGN_BOTTOM; ypos = bounds.B; break;
    case IText::kVAlignMiddle: align |= NVG_ALIGN_MIDDLE; ypos = bounds.MH(); break;
    case IText::kVAlignTop: align |= NVG_ALIGN_TOP; ypos = bounds.T; break;
    default: break;
      break;
  }
  
  nvgTextAlign(mVG, align);
  
  if(measure)
  {
    float fbounds[4];
    nvgTextBounds(mVG, xpos, ypos, str, NULL, fbounds);
    bounds.L = fbounds[0]; bounds.T = fbounds[1]; bounds.R = fbounds[2]; bounds.B = fbounds[3];
    return true;
  }
  else
    nvgText(mVG, xpos, ypos, str, NULL);

  return true;
}

bool IGraphicsNanoVG::MeasureText(const IText& text, const char* str, IRECT& bounds)
{
  return DrawText(text, str, bounds, 0, true);
}

void IGraphicsNanoVG::PathStroke(const IPattern& pattern, float thickness, const IStrokeOptions& options, const IBlend* pBlend)
{
  // First set options
  switch (options.mCapOption)
  {
    case kCapButt:   nvgLineCap(mVG, NVG_BUTT);     break;
    case kCapRound:  nvgLineCap(mVG, NVG_ROUND);    break;
    case kCapSquare: nvgLineCap(mVG, NVG_SQUARE);   break;
  }
  
  switch (options.mJoinOption)
  {
    case kJoinMiter: nvgLineJoin(mVG, NVG_MITER);   break;
    case kJoinRound: nvgLineJoin(mVG, NVG_ROUND);   break;
    case kJoinBevel: nvgLineJoin(mVG, NVG_BEVEL);   break;
  }
  
  nvgMiterLimit(mVG, options.mMiterLimit);
  nvgStrokeWidth(mVG, thickness);
 
  // TODO Dash

  if (pattern.mType == kSolidPattern)
    nvgStrokeColor(mVG, NanoVGColor(pattern.GetStop(0).mColor, pBlend));
  else
    nvgStrokePaint(mVG, NanoVGPaint(mVG, pattern, pBlend));
  
  nvgPathWinding(mVG, NVG_CCW);
  nvgStroke(mVG);
  
  if (!options.mPreserve)
    PathClear();
}

void IGraphicsNanoVG::PathFill(const IPattern& pattern, const IFillOptions& options, const IBlend* pBlend)
{
  nvgPathWinding(mVG, options.mFillRule == kFillWinding ? NVG_CCW : NVG_CW);
  
  if (pattern.mType == kSolidPattern)
    nvgFillColor(mVG, NanoVGColor(pattern.GetStop(0).mColor, pBlend));
  else
    nvgFillPaint(mVG, NanoVGPaint(mVG, pattern, pBlend));
  
  nvgFill(mVG);
  
  if (!options.mPreserve)
    PathClear();
}

void IGraphicsNanoVG::LoadFont(const char* name)
{
  WDL_String fontNameWithoutExt(name, (int) strlen(name));
  fontNameWithoutExt.remove_fileext();
  WDL_String fullPath;
  OSFindResource(name, "ttf", fullPath);
  
  int fontID = -1;
  
  if (fullPath.GetLength())
  {
#ifdef OS_WIN
    fontID = LoadFontFromWinResource(mVG, (HINSTANCE) GetPlatformInstance(), fontNameWithoutExt.Get(), fullPath.Get());
#else
    fontID = nvgCreateFont(mVG, fontNameWithoutExt.Get(), fullPath.Get());
#endif
  }
  else {
    DBGMSG("Could not locate font %s\n", name);
  }
  
  assert (fontID != -1); // font not found!
}

void IGraphicsNanoVG::DrawBoxShadow(const IRECT& bounds, float cr, float ydrop, float pad, const IBlend* pBlend)
{
  IRECT inner = bounds.GetPadded(-pad);
  NVGpaint shadowPaint = nvgBoxGradient(mVG, inner.L, inner.T + ydrop, inner.W(), inner.H(), cr * 2., 20, NanoVGColor(COLOR_BLACK_DROP_SHADOW, pBlend), NanoVGColor(COLOR_TRANSPARENT));
  nvgBeginPath(mVG);
  nvgRect(mVG, bounds.L, bounds.T, bounds.W(), bounds.H());
  nvgRoundedRect(mVG, inner.L, inner.T, inner.W(), inner.H(), cr);
  nvgPathWinding(mVG, NVG_HOLE);
  nvgFillPaint(mVG, shadowPaint);
  nvgFill(mVG);
  nvgBeginPath(mVG); // GAH! actually consuming
}<|MERGE_RESOLUTION|>--- conflicted
+++ resolved
@@ -317,18 +317,11 @@
   APIBitmap* pAPIBitmap = bitmap.GetAPIBitmap();
   
   NVGpaint imgPaint = nvgImagePattern(mVG, std::round(dest.L) - srcX, std::round(dest.T) - srcY, bitmap.W(), bitmap.H(), 0.f, pAPIBitmap->GetBitmap(), BlendWeight(pBlend));
-<<<<<<< HEAD
-  nvgRect(mVG, dest.L, dest.T, dest.W(), dest.H());
-  nvgFillPaint(mVG, imgPaint);
-  nvgFill(mVG);
-  PathClear();
-=======
   nvgBeginPath(mVG); // Clear's any existing path
   nvgRect(mVG, dest.L, dest.T, dest.W(), dest.H());
   nvgFillPaint(mVG, imgPaint);
   nvgFill(mVG);
   nvgBeginPath(mVG); // Clear's the bitmap rect from the path state
->>>>>>> 3de3e1bc
 }
 
 IColor IGraphicsNanoVG::GetPoint(int x, int y)
