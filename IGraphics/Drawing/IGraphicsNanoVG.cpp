--- conflicted
+++ resolved
@@ -520,11 +520,7 @@
   nvgLineTo(mVG, x, y);
 }
 
-<<<<<<< HEAD
-void IGraphicsNanoVG::PathCubicBezierTo(float x1, float y1, float x2, float y2, float x3, float y3)
-=======
 void IGraphicsNanoVG::PathCubicBezierTo(float c1x, float c1y, float c2x, float c2y, float x2, float y2)
->>>>>>> 746d2b44
 {
   nvgBezierTo(mVG, c1x, c1y, c2x, c2y, x2, y2);
 }
