--- conflicted
+++ resolved
@@ -591,7 +591,6 @@
  * @{
  */
 
-<<<<<<< HEAD
 /** IContainer allows a control to nest sub controls.
  * Inheritors should add their children by overriding OnInit() and calling AddChildControl(). Child controls should not have been added elsewhere.
  * OnResized() should also be overriden if the control bounds will change */
@@ -685,9 +684,6 @@
 };
 
 /** A base interface, to be combined with IControl for bitmap-based controls "IBControls", managing an IBitmap */
-=======
-/** A base interface to be combined with IControl for bitmap-based controls "IBControls", managing an IBitmap */
->>>>>>> f3e4d661
 class IBitmapBase
 {
 public:
