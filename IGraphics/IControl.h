--- conflicted
+++ resolved
@@ -527,12 +527,8 @@
   bool mMouseEventsWhenDisabled = false;
   bool mIgnoreMouse = false;
   bool mWantsMidi = false;
-<<<<<<< HEAD
   bool mWantsMultiTouch = false;
   /** if mGraphics::mHandleMouseOver = true, this will be true when the mouse is over control. If you need finer grained control of mouseovers, you can override OnMouseOver() and OnMouseOut() */
-=======
-  /** if mGraphics::mEnableMouseOver = true, this will be true when the mouse is over control. If you need finer grained control of mouseovers, you can override OnMouseOver() and OnMouseOut() */
->>>>>>> 7e2157a4
   bool mMouseIsOver = false;
   WDL_String mTooltip;
 
