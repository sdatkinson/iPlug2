--- conflicted
+++ resolved
@@ -262,13 +262,8 @@
 
           if (pGraphics->mParamEditWnd)
           {
-<<<<<<< HEAD
-            IRECT notDirtyR = pGraphics->mEdControl->GetRECT();
+            IRECT notDirtyR = pGraphics->mEditRECT;
             notDirtyR.Scale(pGraphics->GetDrawScale() * pGraphics->GetScreenScale());
-=======
-            IRECT notDirtyR = pGraphics->mEditRECT;
-            notDirtyR.Scale(pGraphics->GetDrawScale());
->>>>>>> 95b7ca0d
             notDirtyR.PixelAlign();
             RECT r2 = { (LONG) notDirtyR.L, (LONG) notDirtyR.T, (LONG) notDirtyR.R, (LONG) notDirtyR.B };
             ValidateRect(hWnd, &r2); // make sure we dont redraw the edit box area
@@ -416,16 +411,12 @@
                             static_cast<bool>(GetKeyState(VK_CONTROL) & 0x8000),
                             static_cast<bool>(GetKeyState(VK_MENU) & 0x8000) };
 
-<<<<<<< HEAD
         double scale = pGraphics->GetDrawScale() * pGraphics->GetScreenScale();
 
-        handle = pGraphics->OnKeyDown(p.x / scale, p.y / scale, keyPress);
-=======
         if(msg == WM_KEYDOWN)
-          handle = pGraphics->OnKeyDown(p.x, p.y, keyPress);
+          handle = pGraphics->OnKeyDown(p.x / scale, p.y / scale, keyPress);
         else
-          handle = pGraphics->OnKeyUp(p.x, p.y, keyPress);
->>>>>>> 95b7ca0d
+          handle = pGraphics->OnKeyUp(p.x / scale, p.y / scale, keyPress);
       }
 
       if (!handle)
@@ -1278,19 +1269,15 @@
     scaledBounds.L, scaledBounds.T, scaledBounds.W()+1, scaledBounds.H()+1,
     mPlugWnd, (HMENU) PARAM_EDIT_ID, mHInstance, 0);
 
-<<<<<<< HEAD
-  HFONT font = CreateFont(text.mSize * scale, 0, 0, 0, text.mStyle == IText::kStyleBold ? FW_BOLD : 0, text.mStyle == IText::kStyleItalic ? TRUE : 0, 0, 0, 0, 0, 0, 0, 0, text.mFont);
-=======
   StaticStorage<WinFontDescriptor>::Accessor descriptorStorage(sFontDescriptorCache);
 
   LOGFONT lFont = { 0 };
   WinFontDescriptor* descriptor = descriptorStorage.Find(text.mFont);
   GetObject(descriptor->mDescriptor, sizeof(LOGFONT), &lFont);
-  lFont.lfHeight = text.mSize;
+  lFont.lfHeight = text.mSize * scale;
   mEditFont = CreateFontIndirect(&lFont);
 
   assert(descriptor && "font not found - did you forget to load it?");
->>>>>>> 95b7ca0d
 
   mEditParam = paramIdx > kNoParameter ? GetDelegate()->GetParam(paramIdx) : nullptr;
   mEditText = text;
