--- conflicted
+++ resolved
@@ -679,8 +679,6 @@
   }
 }
 
-<<<<<<< HEAD
-=======
 void IGraphicsWin::SetMouseCursor(ECursor cursor)
 {
   HCURSOR cursorType;
@@ -708,7 +706,6 @@
   SetCursor(cursorType);
 }
 
->>>>>>> 90932e8d
 bool IGraphicsWin::MouseCursorIsLocked()
 {
   return mCursorLock;
