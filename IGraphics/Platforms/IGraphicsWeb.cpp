/*
 ==============================================================================

 This file is part of the iPlug 2 library. Copyright (C) the iPlug 2 developers.

 See LICENSE.txt for  more info.

 ==============================================================================
*/

#include <cstring>
#include <cstdio>
#include <emscripten/key_codes.h>

#include "IGraphicsWeb.h"

using namespace iplug;
using namespace igraphics;
using namespace emscripten;

extern IGraphicsWeb* gGraphics;
double gPrevMouseDownTime = 0.;
bool gFirstClick = false;

#pragma mark - Private Classes and Structs

// Fonts

class IGraphicsWeb::Font : public PlatformFont
{
public:
  Font(const char* fontName, const char* fontStyle)
  : PlatformFont(true), mDescriptor{fontName, fontStyle}
  {}
  
  FontDescriptor GetDescriptor() override { return &mDescriptor; }
  
private:
  std::pair<WDL_String, WDL_String> mDescriptor;
};

class IGraphicsWeb::FileFont : public Font
{
public:
  FileFont(const char* fontName, const char* fontStyle, const char* fontPath)
  : Font(fontName, fontStyle), mPath(fontPath)
  {
    mSystem = false;
  }
  
  IFontDataPtr GetFontData() override;
  
private:
  WDL_String mPath;
};

IFontDataPtr IGraphicsWeb::FileFont::GetFontData()
{
  IFontDataPtr fontData(new IFontData());
  FILE* fp = fopen(mPath.Get(), "rb");
  
  // Read in the font data.
  if (!fp)
    return fontData;
  
  fseek(fp,0,SEEK_END);
  fontData = std::make_unique<IFontData>((int) ftell(fp));
  
  if (!fontData->GetSize())
    return fontData;
  
  fseek(fp,0,SEEK_SET);
  size_t readSize = fread(fontData->Get(), 1, fontData->GetSize(), fp);
  fclose(fp);
  
  if (readSize && readSize == fontData->GetSize())
    fontData->SetFaceIdx(0);
  
  return fontData;
}

#pragma mark - Utilities and Callbacks

// Key combos

static int domVKToWinVK(int dom_vk_code)
{
  switch(dom_vk_code)
  {
//    case DOM_VK_CANCEL:               return 0;  // TODO
    case DOM_VK_HELP:                 return kVK_HELP;
    case DOM_VK_BACK_SPACE:           return kVK_BACK;
    case DOM_VK_TAB:                  return kVK_TAB;
    case DOM_VK_CLEAR:                return kVK_CLEAR;
    case DOM_VK_RETURN:               return kVK_RETURN;
    case DOM_VK_ENTER:                return kVK_RETURN;
    case DOM_VK_SHIFT:                return kVK_SHIFT;
    case DOM_VK_CONTROL:              return kVK_CONTROL;
    case DOM_VK_ALT:                  return kVK_MENU;
    case DOM_VK_PAUSE:                return kVK_PAUSE;
    case DOM_VK_CAPS_LOCK:            return kVK_CAPITAL;
    case DOM_VK_ESCAPE:               return kVK_ESCAPE;
//    case DOM_VK_CONVERT:              return 0;  // TODO
//    case DOM_VK_NONCONVERT:           return 0;  // TODO
//    case DOM_VK_ACCEPT:               return 0;  // TODO
//    case DOM_VK_MODECHANGE:           return 0;  // TODO
    case DOM_VK_SPACE:                return kVK_SPACE;
    case DOM_VK_PAGE_UP:              return kVK_PRIOR;
    case DOM_VK_PAGE_DOWN:            return kVK_NEXT;
    case DOM_VK_END:                  return kVK_END;
    case DOM_VK_HOME:                 return kVK_HOME;
    case DOM_VK_LEFT:                 return kVK_LEFT;
    case DOM_VK_UP:                   return kVK_UP;
    case DOM_VK_RIGHT:                return kVK_RIGHT;
    case DOM_VK_DOWN:                 return kVK_DOWN;
//    case DOM_VK_SELECT:               return 0;  // TODO
//    case DOM_VK_PRINT:                return 0;  // TODO
//    case DOM_VK_EXECUTE:              return 0;  // TODO
//    case DOM_VK_PRINTSCREEN:          return 0;  // TODO
    case DOM_VK_INSERT:               return kVK_INSERT;
    case DOM_VK_DELETE:               return kVK_DELETE;
    case DOM_VK_0:                    return kVK_0;
    case DOM_VK_1:                    return kVK_1;
    case DOM_VK_2:                    return kVK_2;
    case DOM_VK_3:                    return kVK_3;
    case DOM_VK_4:                    return kVK_4;
    case DOM_VK_5:                    return kVK_5;
    case DOM_VK_6:                    return kVK_6;
    case DOM_VK_7:                    return kVK_7;
    case DOM_VK_8:                    return kVK_8;
    case DOM_VK_9:                    return kVK_9;
//    case DOM_VK_COLON:                return 0;  // TODO
//    case DOM_VK_SEMICOLON:            return 0;  // TODO
//    case DOM_VK_LESS_THAN:            return 0;  // TODO
//    case DOM_VK_EQUALS:               return 0;  // TODO
//    case DOM_VK_GREATER_THAN:         return 0;  // TODO
//    case DOM_VK_QUESTION_MARK:        return 0;  // TODO
//    case DOM_VK_AT:                   return 0;  // TODO
    case DOM_VK_A:                    return kVK_A;
    case DOM_VK_B:                    return kVK_B;
    case DOM_VK_C:                    return kVK_C;
    case DOM_VK_D:                    return kVK_D;
    case DOM_VK_E:                    return kVK_E;
    case DOM_VK_F:                    return kVK_F;
    case DOM_VK_G:                    return kVK_G;
    case DOM_VK_H:                    return kVK_H;
    case DOM_VK_I:                    return kVK_I;
    case DOM_VK_J:                    return kVK_J;
    case DOM_VK_K:                    return kVK_K;
    case DOM_VK_L:                    return kVK_L;
    case DOM_VK_M:                    return kVK_M;
    case DOM_VK_N:                    return kVK_N;
    case DOM_VK_O:                    return kVK_O;
    case DOM_VK_P:                    return kVK_P;
    case DOM_VK_Q:                    return kVK_Q;
    case DOM_VK_R:                    return kVK_R;
    case DOM_VK_S:                    return kVK_S;
    case DOM_VK_T:                    return kVK_T;
    case DOM_VK_U:                    return kVK_U;
    case DOM_VK_V:                    return kVK_V;
    case DOM_VK_W:                    return kVK_W;
    case DOM_VK_X:                    return kVK_X;
    case DOM_VK_Y:                    return kVK_Y;
    case DOM_VK_Z:                    return kVK_Z;
//    case DOM_VK_WIN:                  return 0;  // TODO
//    case DOM_VK_CONTEXT_MENU:         return 0;  // TODO
//    case DOM_VK_SLEEP:                return 0;  // TODO
    case DOM_VK_NUMPAD0:              return kVK_NUMPAD0;
    case DOM_VK_NUMPAD1:              return kVK_NUMPAD1;
    case DOM_VK_NUMPAD2:              return kVK_NUMPAD2;
    case DOM_VK_NUMPAD3:              return kVK_NUMPAD3;
    case DOM_VK_NUMPAD4:              return kVK_NUMPAD4;
    case DOM_VK_NUMPAD5:              return kVK_NUMPAD5;
    case DOM_VK_NUMPAD6:              return kVK_NUMPAD6;
    case DOM_VK_NUMPAD7:              return kVK_NUMPAD7;
    case DOM_VK_NUMPAD8:              return kVK_NUMPAD8;
    case DOM_VK_NUMPAD9:              return kVK_NUMPAD9;
    case DOM_VK_MULTIPLY:             return kVK_MULTIPLY;
    case DOM_VK_ADD:                  return kVK_ADD;
    case DOM_VK_SEPARATOR:            return kVK_SEPARATOR;
    case DOM_VK_SUBTRACT:             return kVK_SUBTRACT;
    case DOM_VK_DECIMAL:              return kVK_DECIMAL;
    case DOM_VK_DIVIDE:               return kVK_DIVIDE;
    case DOM_VK_F1:                   return kVK_F1;
    case DOM_VK_F2:                   return kVK_F2;
    case DOM_VK_F3:                   return kVK_F3;
    case DOM_VK_F4:                   return kVK_F4;
    case DOM_VK_F5:                   return kVK_F5;
    case DOM_VK_F6:                   return kVK_F6;
    case DOM_VK_F7:                   return kVK_F7;
    case DOM_VK_F8:                   return kVK_F8;
    case DOM_VK_F9:                   return kVK_F9;
    case DOM_VK_F10:                  return kVK_F10;
    case DOM_VK_F11:                  return kVK_F11;
    case DOM_VK_F12:                  return kVK_F12;
    case DOM_VK_F13:                  return kVK_F13;
    case DOM_VK_F14:                  return kVK_F14;
    case DOM_VK_F15:                  return kVK_F15;
    case DOM_VK_F16:                  return kVK_F16;
    case DOM_VK_F17:                  return kVK_F17;
    case DOM_VK_F18:                  return kVK_F18;
    case DOM_VK_F19:                  return kVK_F19;
    case DOM_VK_F20:                  return kVK_F20;
    case DOM_VK_F21:                  return kVK_F21;
    case DOM_VK_F22:                  return kVK_F22;
    case DOM_VK_F23:                  return kVK_F23;
    case DOM_VK_F24:                  return kVK_F24;
    case DOM_VK_NUM_LOCK:             return kVK_NUMLOCK;
    case DOM_VK_SCROLL_LOCK:          return kVK_SCROLL;
//    case DOM_VK_WIN_OEM_FJ_JISHO:     return 0;  // TODO
//    case DOM_VK_WIN_OEM_FJ_MASSHOU:   return 0;  // TODO
//    case DOM_VK_WIN_OEM_FJ_TOUROKU:   return 0;  // TODO
//    case DOM_VK_WIN_OEM_FJ_LOYA:      return 0;  // TODO
//    case DOM_VK_WIN_OEM_FJ_ROYA:      return 0;  // TODO
//    case DOM_VK_CIRCUMFLEX:           return 0;  // TODO
//    case DOM_VK_EXCLAMATION:          return 0;  // TODO
//    case DOM_VK_HASH:                 return 0;  // TODO
//    case DOM_VK_DOLLAR:               return 0;  // TODO
//    case DOM_VK_PERCENT:              return 0;  // TODO
//    case DOM_VK_AMPERSAND:            return 0;  // TODO
//    case DOM_VK_UNDERSCORE:           return 0;  // TODO
//    case DOM_VK_OPEN_PAREN:           return 0;  // TODO
//    case DOM_VK_CLOSE_PAREN:          return 0;  // TODO
//    case DOM_VK_ASTERISK:             return 0;  // TODO
//    case DOM_VK_PLUS:                 return 0;  // TODO
//    case DOM_VK_PIPE:                 return 0;  // TODO
//    case DOM_VK_HYPHEN_MINUS:         return 0;  // TODO
//    case DOM_VK_OPEN_CURLY_BRACKET:   return 0;  // TODO
//    case DOM_VK_CLOSE_CURLY_BRACKET:  return 0;  // TODO
//    case DOM_VK_TILDE:                return 0;  // TODO
//    case DOM_VK_VOLUME_MUTE:          return 0;  // TODO
//    case DOM_VK_VOLUME_DOWN:          return 0;  // TODO
//    case DOM_VK_VOLUME_UP:            return 0;  // TODO
//    case DOM_VK_COMMA:                return 0;  // TODO
//    case DOM_VK_PERIOD:               return 0;  // TODO
//    case DOM_VK_SLASH:                return 0;  // TODO
//    case DOM_VK_BACK_QUOTE:           return 0;  // TODO
//    case DOM_VK_OPEN_BRACKET:         return 0;  // TODO
//    case DOM_VK_BACK_SLASH:           return 0;  // TODO
//    case DOM_VK_CLOSE_BRACKET:        return 0;  // TODO
//    case DOM_VK_QUOTE:                return 0;  // TODO
//    case DOM_VK_META:                 return 0;  // TODO
//    case DOM_VK_ALTGR:                return 0;  // TODO
//    case DOM_VK_WIN_ICO_HELP:         return 0;  // TODO
//    case DOM_VK_WIN_ICO_00:           return 0;  // TODO
//    case DOM_VK_WIN_ICO_CLEAR:        return 0;  // TODO
//    case DOM_VK_WIN_OEM_RESET:        return 0;  // TODO
//    case DOM_VK_WIN_OEM_JUMP:         return 0;  // TODO
//    case DOM_VK_WIN_OEM_PA1:          return 0;  // TODO
//    case DOM_VK_WIN_OEM_PA2:          return 0;  // TODO
//    case DOM_VK_WIN_OEM_PA3:          return 0;  // TODO
//    case DOM_VK_WIN_OEM_WSCTRL:       return 0;  // TODO
//    case DOM_VK_WIN_OEM_CUSEL:        return 0;  // TODO
//    case DOM_VK_WIN_OEM_ATTN:         return 0;  // TODO
//    case DOM_VK_WIN_OEM_FINISH:       return 0;  // TODO
//    case DOM_VK_WIN_OEM_COPY:         return 0;  // TODO
//    case DOM_VK_WIN_OEM_AUTO:         return 0;  // TODO
//    case DOM_VK_WIN_OEM_ENLW:         return 0;  // TODO
//    case DOM_VK_WIN_OEM_BACKTAB:      return 0;  // TODO
//    case DOM_VK_ATTN:                 return 0;  // TODO
//    case DOM_VK_CRSEL:                return 0;  // TODO
//    case DOM_VK_EXSEL:                return 0;  // TODO
//    case DOM_VK_EREOF:                return 0;  // TODO
//    case DOM_VK_PLAY:                 return 0;  // TODO
//    case DOM_VK_ZOOM:                 return 0;  // TODO
//    case DOM_VK_PA1:                  return 0;  // TODO
//    case DOM_VK_WIN_OEM_CLEAR:        return 0;  // TODO
    default:                          return kVK_NONE;
  }
}

static EM_BOOL key_callback(int eventType, const EmscriptenKeyboardEvent* pEvent, void* pUserData)
{
  IGraphicsWeb* pGraphicsWeb = (IGraphicsWeb*) pUserData;
  
  IKeyPress keyPress {pEvent->key,
                      domVKToWinVK(pEvent->keyCode),
                      static_cast<bool>(pEvent->shiftKey),
                      static_cast<bool>(pEvent->ctrlKey),
                      static_cast<bool>(pEvent->altKey)};
  
  switch (eventType)
  {
    case EMSCRIPTEN_EVENT_KEYDOWN:
    {
      pGraphicsWeb->OnKeyDown(pGraphicsWeb->mPrevX, pGraphicsWeb->mPrevY, keyPress);
      break;
    }
    case EMSCRIPTEN_EVENT_KEYUP:
    {
      pGraphicsWeb->OnKeyUp(pGraphicsWeb->mPrevX, pGraphicsWeb->mPrevY, keyPress);
      break;
    }
    default:
      break;
  }
  
  return 0;
}

static EM_BOOL outside_mouse_callback(int eventType, const EmscriptenMouseEvent* pEvent, void* pUserData)
{
  IGraphicsWeb* pGraphics = (IGraphicsWeb*) pUserData;

  IMouseInfo info;
  info.x = pEvent->canvasX / pGraphics->GetDrawScale();
  info.y = pEvent->canvasY / pGraphics->GetDrawScale();
  info.dX = pEvent->movementX;
  info.dY = pEvent->movementY;
  info.ms = {pEvent->buttons == 1, pEvent->buttons == 2, static_cast<bool>(pEvent->shiftKey), static_cast<bool>(pEvent->ctrlKey), static_cast<bool>(pEvent->altKey)};
  std::vector<IMouseInfo> list {info};
  
  switch (eventType)
  {
    case EMSCRIPTEN_EVENT_MOUSEUP:
      pGraphics->OnMouseUp(list);
      emscripten_set_mousemove_callback("#window", pGraphics, 1, nullptr);
      emscripten_set_mouseup_callback("#window", pGraphics, 1, nullptr);
      break;
    case EMSCRIPTEN_EVENT_MOUSEMOVE:
      if(pEvent->buttons != 0 && !pGraphics->IsInTextEntry())
        pGraphics->OnMouseDrag(list);
      break;
    default:
      break;
  }
  
  pGraphics->mPrevX = info.x;
  pGraphics->mPrevY = info.y;
    
  return true;
}

static EM_BOOL mouse_callback(int eventType, const EmscriptenMouseEvent* pEvent, void* pUserData)
{
  IGraphicsWeb* pGraphics = (IGraphicsWeb*) pUserData;
  
  IMouseInfo info;
  info.x = pEvent->canvasX / pGraphics->GetDrawScale();
  info.y = pEvent->canvasY / pGraphics->GetDrawScale();
  info.dX = pEvent->movementX;
  info.dY = pEvent->movementY;
  info.ms = {pEvent->buttons == 1, pEvent->buttons == 2, static_cast<bool>(pEvent->shiftKey), static_cast<bool>(pEvent->ctrlKey), static_cast<bool>(pEvent->altKey)};
  std::vector<IMouseInfo> list {info};
  
  switch (eventType)
  {
    case EMSCRIPTEN_EVENT_MOUSEDOWN:
    {
      const double timestamp = GetTimestamp();
      const double timeDiff = timestamp - gPrevMouseDownTime;
      
      if (gFirstClick && timeDiff < 0.3)
      {
        gFirstClick = false;
        pGraphics->OnMouseDblClick(info.x, info.y, info.ms);
      }
      else
      {
        gFirstClick = true;
        pGraphics->OnMouseDown(list);
      }
        
      gPrevMouseDownTime = timestamp;
      
      break;
    }
    case EMSCRIPTEN_EVENT_MOUSEUP: pGraphics->OnMouseUp(list); break;
    case EMSCRIPTEN_EVENT_MOUSEMOVE:
    {
      gFirstClick = false;
      
      if(pEvent->buttons == 0)
        pGraphics->OnMouseOver(info.x, info.y, info.ms);
      else
      {
        if(!pGraphics->IsInTextEntry())
          pGraphics->OnMouseDrag(list);
      }
      break;
    }
    case EMSCRIPTEN_EVENT_MOUSEENTER:
      pGraphics->OnSetCursor();
      pGraphics->OnMouseOver(info.x, info.y, info.ms);
      emscripten_set_mousemove_callback("#window", pGraphics, 1, nullptr);
      break;
    case EMSCRIPTEN_EVENT_MOUSELEAVE:
      if(pEvent->buttons != 0)
      {
        emscripten_set_mousemove_callback("#window", pGraphics, 1, outside_mouse_callback);
        emscripten_set_mouseup_callback("#window", pGraphics, 1, outside_mouse_callback);
      }
      pGraphics->OnMouseOut(); break;
    default:
      break;
  }
  
  pGraphics->mPrevX = info.x;
  pGraphics->mPrevY = info.y;

  return true;
}

static EM_BOOL wheel_callback(int eventType, const EmscriptenWheelEvent* pEvent, void* pUserData)
{
  IGraphics* pGraphics = (IGraphics*) pUserData;
  
  IMouseMod modifiers(0, 0, pEvent->mouse.shiftKey, pEvent->mouse.ctrlKey, pEvent->mouse.altKey);
  
  double x = pEvent->mouse.targetX;
  double y = pEvent->mouse.targetY;
  
  x /= pGraphics->GetDrawScale();
  y /= pGraphics->GetDrawScale();
  
  switch (eventType) {
    case EMSCRIPTEN_EVENT_WHEEL: pGraphics->OnMouseWheel(x, y, modifiers, pEvent->deltaY);
    default:
      break;
  }
  
  return true;
}

<<<<<<< HEAD
EM_BOOL touch_callback(int eventType, const EmscriptenTouchEvent* pEvent, void* pUserData)
{
  IGraphics* pGraphics = (IGraphics*) pUserData;
  
  std::vector<IMouseInfo> points;

  for (auto i = 0; i < pEvent->numTouches; i++)
  {
    IMouseInfo info;
    info.x = pEvent->touches[i].canvasX / pGraphics->GetDrawScale();
    info.y = pEvent->touches[i].canvasY / pGraphics->GetDrawScale();
//    info.dX = pEvent->movementX;
//    info.dY = pEvent->movementY;
    info.ms = {true,
              false,
              static_cast<bool>(pEvent->shiftKey),
              static_cast<bool>(pEvent->ctrlKey),
              static_cast<bool>(pEvent->altKey),
              static_cast<uintptr_t>(pEvent->touches[i].identifier)
    };
    
    points.push_back(info);
  }
  
  switch (eventType)
  {
    case EMSCRIPTEN_EVENT_TOUCHSTART:
      pGraphics->OnMouseDown(points);
      return true;
    case EMSCRIPTEN_EVENT_TOUCHEND:
      pGraphics->OnMouseUp(points);
      return true;
    case EMSCRIPTEN_EVENT_TOUCHMOVE:
      pGraphics->OnMouseDrag(points);
      return true;
//    case EMSCRIPTEN_EVENT_TOUCHCANCEL:
//      e = ETouchEvent::Cancelled;
//      break;
    default:
      return false;
  }
=======
static EM_BOOL complete_text_entry(int eventType, const EmscriptenFocusEvent* focusEvent, void* pUserData)
{
  IGraphicsWeb* pGraphics = (IGraphicsWeb*) pUserData;
  
  val input = val::global("document").call<val>("getElementById", std::string("textEntry"));
  std::string str = input["value"].as<std::string>();
  val::global("document")["body"].call<void>("removeChild", input);
  pGraphics->SetControlValueAfterTextEdit(str.c_str());
  
  return true;
}

static EM_BOOL text_entry_keydown(int eventType, const EmscriptenKeyboardEvent* pEvent, void* pUserData)
{
  IGraphicsWeb* pGraphicsWeb = (IGraphicsWeb*) pUserData;
  
  IKeyPress keyPress {pEvent->key, domVKToWinVK(pEvent->keyCode),
    static_cast<bool>(pEvent->shiftKey),
    static_cast<bool>(pEvent->ctrlKey),
    static_cast<bool>(pEvent->altKey)};
  
  if (keyPress.VK == kVK_RETURN || keyPress.VK ==  kVK_TAB)
    return complete_text_entry(0, nullptr, pUserData);
  
  return false;
>>>>>>> d5735fc1
}

IColorPickerHandlerFunc gColorPickerHandlerFunc = nullptr;

static void color_picker_callback(val e)
{
  if(gColorPickerHandlerFunc)
  {
    std::string colorStrHex = e["target"]["value"].as<std::string>();
    
    if (colorStrHex[0] == '#')
      colorStrHex = colorStrHex.erase(0, 1);
    
    IColor result;
    result.A = 255;
    sscanf(colorStrHex.c_str(), "%02x%02x%02x", &result.R, &result.G, &result.B);
    
    gColorPickerHandlerFunc(result);
  }
}

static void file_dialog_callback(val e)
{
  // DBGMSG(e["files"].as<std::string>().c_str());
}

EMSCRIPTEN_BINDINGS(events) {
  function("color_picker_callback", color_picker_callback);
  function("file_dialog_callback", file_dialog_callback);
}

#pragma mark -

IGraphicsWeb::IGraphicsWeb(IGEditorDelegate& dlg, int w, int h, int fps, float scale)
: IGRAPHICS_DRAW_CLASS(dlg, w, h, fps, scale)
{
  val keys = val::global("Object").call<val>("keys", GetPreloadedImages());
  
  DBGMSG("Preloaded %i images\n", keys["length"].as<int>());
  
  emscripten_set_mousedown_callback("canvas", this, 1, mouse_callback);
  emscripten_set_mouseup_callback("canvas", this, 1, mouse_callback);
  emscripten_set_mousemove_callback("canvas", this, 1, mouse_callback);
  emscripten_set_mouseenter_callback("canvas", this, 1, mouse_callback);
  emscripten_set_mouseleave_callback("canvas", this, 1, mouse_callback);
  emscripten_set_wheel_callback("canvas", this, 1, wheel_callback);
  emscripten_set_keydown_callback("#window", this, 1, key_callback);
  emscripten_set_keyup_callback("#window", this, 1, key_callback);
  emscripten_set_touchstart_callback("canvas", this, 1, touch_callback);
  emscripten_set_touchend_callback("canvas", this, 1, touch_callback);
  emscripten_set_touchmove_callback("canvas", this, 1, touch_callback);
  emscripten_set_touchcancel_callback("canvas", this, 1, touch_callback);
}

IGraphicsWeb::~IGraphicsWeb()
{
}

void* IGraphicsWeb::OpenWindow(void* pHandle)
{
#ifdef IGRAPHICS_GL
  EmscriptenWebGLContextAttributes attr;
  emscripten_webgl_init_context_attributes(&attr);
  attr.stencil = true;
  attr.depth = true;
//  attr.explicitSwapControl = 1;
  
  EMSCRIPTEN_WEBGL_CONTEXT_HANDLE ctx = emscripten_webgl_create_context("#canvas", &attr);
  emscripten_webgl_make_context_current(ctx);
#endif
  
  OnViewInitialized(nullptr /* not used */);

  SetScreenScale(std::ceil(std::max(emscripten_get_device_pixel_ratio(), 1.)));

  GetDelegate()->LayoutUI(this);
  GetDelegate()->OnUIOpen();
  
  return nullptr;
}

void IGraphicsWeb::HideMouseCursor(bool hide, bool lock)
{
  if (hide)
  {
    if (lock)
      emscripten_request_pointerlock("canvas", EM_FALSE);
    else
      emscripten_hide_mouse();
    
    mCursorLock = lock;
  }
  else
  {
    if (mCursorLock)
      emscripten_exit_pointerlock();
    else
      OnSetCursor();
      
    mCursorLock = false;
  }
}

ECursor IGraphicsWeb::SetMouseCursor(ECursor cursorType)
{
  std::string cursor("pointer");
  
  switch (cursorType)
  {
    case ECursor::ARROW:            cursor = "default";         break;
    case ECursor::IBEAM:            cursor = "text";            break;
    case ECursor::WAIT:             cursor = "wait";            break;
    case ECursor::CROSS:            cursor = "crosshair";       break;
    case ECursor::UPARROW:          cursor = "n-resize";        break;
    case ECursor::SIZENWSE:         cursor = "nwse-resize";     break;
    case ECursor::SIZENESW:         cursor = "nesw-resize";     break;
    case ECursor::SIZEWE:           cursor = "ew-resize";       break;
    case ECursor::SIZENS:           cursor = "ns-resize";       break;
    case ECursor::SIZEALL:          cursor = "move";            break;
    case ECursor::INO:              cursor = "not-allowed";     break;
    case ECursor::HAND:             cursor = "pointer";         break;
    case ECursor::APPSTARTING:      cursor = "progress";        break;
    case ECursor::HELP:             cursor = "help";            break;
  }
  
  val::global("document")["body"]["style"].set("cursor", cursor);
  return IGraphics::SetMouseCursor(cursorType);
}

//static
void IGraphicsWeb::OnMainLoopTimer()
{
  IRECTList rects;
  int screenScale = (int) std::ceil(std::max(emscripten_get_device_pixel_ratio(), 1.));
  
  // Don't draw if there are no graphics or if assets are still loading
  if (!gGraphics || !gGraphics->AssetsLoaded())
    return;
  
  if (screenScale != gGraphics->GetScreenScale())
  {
    gGraphics->SetScreenScale(screenScale);
  }
  
  if (gGraphics->IsDirty(rects))
  {
    gGraphics->SetAllControlsClean();
    gGraphics->Draw(rects);
  }
}

bool IGraphicsWeb::GetTextFromClipboard(WDL_String& str)
{
  val clipboardText = val::global("window")["clipboardData"].call<val>("getData", std::string("Text"));
  
  str.Set(clipboardText.as<std::string>().c_str());

  return true; // TODO: return?
}

EMsgBoxResult IGraphicsWeb::ShowMessageBox(const char* str, const char* caption, EMsgBoxType type, IMsgBoxCompletionHanderFunc completionHandler)
{
  ReleaseMouseCapture();
  
  EMsgBoxResult result = kNoResult;
  
  switch (type)
  {
    case kMB_OK:
    {
      val::global("window").call<val>("alert", std::string(str));
      result = EMsgBoxResult::kOK;
      break;
    }
    case kMB_YESNO:
    case kMB_OKCANCEL:
    {
      result = static_cast<EMsgBoxResult>(val::global("window").call<val>("confirm", std::string(str)).as<int>());
    }
    // case MB_CANCEL:
    //   break;
    default:
      return result = kNoResult;
  }
  
  if(completionHandler)
    completionHandler(result);
  
  return result;
}

void IGraphicsWeb::PromptForFile(WDL_String& filename, WDL_String& path, EFileAction action, const char* ext)
{
  //TODO
  // val inputEl = val::global("document").call<val>("createElement", std::string("input"));
  
  // inputEl.call<void>("setAttribute", std::string("type"), std::string("file"));
  // inputEl.call<void>("setAttribute", std::string("accept"), std::string(ext));
  // inputEl.call<void>("click");
  // inputEl.call<void>("addEventListener", std::string("input"), val::module_property("file_dialog_callback"), false);
  // inputEl.call<void>("addEventListener", std::string("onChange"), val::module_property("file_dialog_callback"), false);
}

void IGraphicsWeb::PromptForDirectory(WDL_String& path)
{
  //TODO
  // val inputEl = val::global("document").call<val>("createElement", std::string("input"));

  // inputEl.call<void>("setAttribute", std::string("type"), std::string("file"));
  // inputEl.call<void>("setAttribute", std::string("directory"), true);
  // inputEl.call<void>("setAttribute", std::string("webkitdirectory"), true);
  // inputEl.call<void>("click");
  // inputEl.call<void>("addEventListener", std::string("input"), val::module_property("file_dialog_callback"), false);
  // inputEl.call<void>("addEventListener", std::string("onChange"), val::module_property("file_dialog_callback"), false);
}

bool IGraphicsWeb::PromptForColor(IColor& color, const char* str, IColorPickerHandlerFunc func)
{
  ReleaseMouseCapture();

  gColorPickerHandlerFunc = func;

  val inputEl = val::global("document").call<val>("createElement", std::string("input"));
  inputEl.call<void>("setAttribute", std::string("type"), std::string("color"));
  WDL_String colorStr;
  colorStr.SetFormatted(64, "#%02x%02x%02x", color.R, color.G, color.B);
  inputEl.call<void>("setAttribute", std::string("value"), std::string(colorStr.Get()));
  inputEl.call<void>("click");
  inputEl.call<void>("addEventListener", std::string("input"), val::module_property("color_picker_callback"), false);
  inputEl.call<void>("addEventListener", std::string("onChange"), val::module_property("color_picker_callback"), false);

  return false;
}

void IGraphicsWeb::CreatePlatformTextEntry(int paramIdx, const IText& text, const IRECT& bounds, int length, const char* str)
{
  val input = val::global("document").call<val>("createElement", std::string("input"));
  val rect = GetCanvas().call<val>("getBoundingClientRect");

  auto setDim = [&input](const char *dimName, double pixels)
  {
    WDL_String dimstr;
    dimstr.SetFormatted(32, "%fpx",  pixels);
    input["style"].set(dimName, std::string(dimstr.Get()));
  };
  
  auto setColor = [&input](const char *colorName, IColor color)
  {
    WDL_String str;
    str.SetFormatted(64, "rgba(%d, %d, %d, %d)", color.R, color.G, color.B, color.A);
    input["style"].set(colorName, std::string(str.Get()));
  };

  input.set("id", std::string("textEntry"));
  input["style"].set("position", val("fixed"));
  setDim("left", rect["left"].as<double>() + bounds.L);
  setDim("top", rect["top"].as<double>() + bounds.T);
  setDim("width", bounds.W());
  setDim("height", bounds.H());
  
  setColor("color", text.mTextEntryFGColor);
  setColor("background-color", text.mTextEntryBGColor);
  if (paramIdx > kNoParameter)
  {
    const IParam* pParam = GetDelegate()->GetParam(paramIdx);

    switch (pParam->Type())
    {
      case IParam::kTypeEnum:
      case IParam::kTypeInt:
      case IParam::kTypeBool:
        input.set("type", val("number")); // TODO
        break;
      case IParam::kTypeDouble:
        input.set("type", val("number"));
        break;
      default:
        break;
    }
  }
  else
  {
    input.set("type", val("text"));
  }

  val::global("document")["body"].call<void>("appendChild", input);
  input.call<void>("focus");
  emscripten_set_focusout_callback("textEntry", this, 1, complete_text_entry);
  emscripten_set_keydown_callback("textEntry", this, 1, text_entry_keydown);
}

IPopupMenu* IGraphicsWeb::CreatePlatformPopupMenu(IPopupMenu& menu, const IRECT& bounds)
{
  return nullptr;
}

bool IGraphicsWeb::OpenURL(const char* url, const char* msgWindowTitle, const char* confirmMsg, const char* errMsgOnFailure)
{
  val::global("window").call<val>("open", std::string(url), std::string("_blank"));
  
  return true;
}

void IGraphicsWeb::DrawResize()
{
  val canvas = GetCanvas();
  
  canvas["style"].set("width", val(Width() * GetDrawScale()));
  canvas["style"].set("height", val(Height() * GetDrawScale()));
  
  canvas.set("width", Width() * GetBackingPixelScale());
  canvas.set("height", Height() * GetBackingPixelScale());
  
  IGRAPHICS_DRAW_CLASS::DrawResize();
}

PlatformFontPtr IGraphicsWeb::LoadPlatformFont(const char* fontID, const char* fileNameOrResID)
{
  WDL_String fullPath;
  const EResourceLocation fontLocation = LocateResource(fileNameOrResID, "ttf", fullPath, GetBundleID(), nullptr, nullptr);
  
  if (fontLocation == kNotFound)
    return nullptr;

  return PlatformFontPtr(new FileFont(fontID, "", fullPath.Get()));
}

PlatformFontPtr IGraphicsWeb::LoadPlatformFont(const char* fontID, const char* fontName, ETextStyle style)
{
  const char* styles[] = { "normal", "bold", "italic" };
  
  return PlatformFontPtr(new Font(fontName, styles[static_cast<int>(style)]));
}

#if defined IGRAPHICS_CANVAS
#include "IGraphicsCanvas.cpp"
#elif defined IGRAPHICS_NANOVG
#include "IGraphicsNanoVG.cpp"

#ifdef IGRAPHICS_FREETYPE
#define FONS_USE_FREETYPE
#endif

#include "nanovg.c"
#endif<|MERGE_RESOLUTION|>--- conflicted
+++ resolved
@@ -422,7 +422,6 @@
   return true;
 }
 
-<<<<<<< HEAD
 EM_BOOL touch_callback(int eventType, const EmscriptenTouchEvent* pEvent, void* pUserData)
 {
   IGraphics* pGraphics = (IGraphics*) pUserData;
@@ -464,7 +463,8 @@
     default:
       return false;
   }
-=======
+}
+
 static EM_BOOL complete_text_entry(int eventType, const EmscriptenFocusEvent* focusEvent, void* pUserData)
 {
   IGraphicsWeb* pGraphics = (IGraphicsWeb*) pUserData;
@@ -490,7 +490,6 @@
     return complete_text_entry(0, nullptr, pUserData);
   
   return false;
->>>>>>> d5735fc1
 }
 
 IColorPickerHandlerFunc gColorPickerHandlerFunc = nullptr;
