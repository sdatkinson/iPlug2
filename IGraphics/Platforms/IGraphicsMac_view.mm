--- conflicted
+++ resolved
@@ -1020,15 +1020,9 @@
 
 - (IPopupMenu*) createPopupMenu: (IPopupMenu&) menu : (NSRect) bounds;
 {
-<<<<<<< HEAD
   IGRAPHICS_MENU_RCVR* pDummyView = [[IGRAPHICS_MENU_RCVR alloc] initWithFrame:bounds];
   NSMenu* pNSMenu = [[IGRAPHICS_MENU alloc] initWithIPopupMenuAndReciever:&menu : pDummyView];
   NSPoint wp = {bounds.origin.x, bounds.origin.y - 4};
-=======
-  IGRAPHICS_MENU_RCVR* pDummyView = [[[IGRAPHICS_MENU_RCVR alloc] initWithFrame:bounds] autorelease];
-  NSMenu* pNSMenu = [[[IGRAPHICS_MENU alloc] initWithIPopupMenuAndReciever:&menu : pDummyView] autorelease];
-  NSPoint wp = {bounds.origin.x, bounds.origin.y + 4};
->>>>>>> 772f9c8b
 
   [pNSMenu popUpMenuPositioningItem:nil atLocation:wp inView:self];
   
@@ -1063,14 +1057,9 @@
   }
 
   CoreTextFontDescriptor* CTFontDescriptor = CoreTextHelpers::GetCTFontDescriptor(text, sFontDescriptorCache);
-<<<<<<< HEAD
+  double ratio = CTFontDescriptor->GetEMRatio() * mGraphics->GetDrawScale();
   NSFontDescriptor* fontDescriptor = (__bridge NSFontDescriptor*) CTFontDescriptor->GetDescriptor();
-  NSFont* font = [NSFont fontWithDescriptor: fontDescriptor size: text.mSize * 0.75];
-=======
-  double ratio = CTFontDescriptor->GetEMRatio() * mGraphics->GetDrawScale();
-  NSFontDescriptor* fontDescriptor = (NSFontDescriptor*) CTFontDescriptor->GetDescriptor();
   NSFont* font = [NSFont fontWithDescriptor: fontDescriptor size: text.mSize * ratio];
->>>>>>> 772f9c8b
   [mTextFieldView setFont: font];
   
   switch (text.mAlign)
