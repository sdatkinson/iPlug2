/*
 ==============================================================================

 This file is part of the iPlug 2 library. Copyright (C) the iPlug 2 developers.

 See LICENSE.txt for  more info.

 ==============================================================================
*/

/**
 * @file
 * @brief Used for choosing a drawing backend
 */

#if !defined DOXYGEN_SHOULD_SKIP_THIS

  #if defined IGRAPHICS_GLES2
    #define IGRAPHICS_GL
    #if defined OS_IOS
      #include <OpenGLES/ES2/gl.h>
    #elif defined OS_WEB
      #include <GLES2/gl2.h>
    #elif defined OS_LINUX
      #include <GLES2/gl2.h>
    #endif
  #elif defined IGRAPHICS_GLES3
    #define IGRAPHICS_GL
    #if defined OS_IOS
      #include <OpenGLES/ES3/gl.h>
    #elif defined OS_WEB
      #include <GLES3/gl3.h>
    #elif defined OS_LINUX
      #include <GLES3/gl3.h>
    #endif
  #elif defined IGRAPHICS_GL2 || defined IGRAPHICS_GL3
    #define IGRAPHICS_GL
    #if defined OS_WIN
      #include <glad/glad.h>
    #elif defined OS_MAC
      #if defined IGRAPHICS_GL2
        #include <OpenGL/gl.h>
      #elif defined IGRAPHICS_GL3
        #include <OpenGL/gl3.h>
      #endif
    #elif defined OS_LINUX
      #include <glad/glad.h>
    #else
      #include <OpenGL/gl.h>
    #endif
  #endif

<<<<<<< HEAD
  #if defined IGRAPHICS_LICE
    #include "IGraphicsLice.h"
    #define IGRAPHICS_DRAW_CLASS_TYPE IGraphicsLice
    #if defined IGRAPHICS_GL || defined IGRAPHICS_METAL
      #error "When using IGRAPHICS_LICE, don't define IGRAPHICS_METAL or IGRAPHICS_GL*"
    #endif
  #elif defined IGRAPHICS_AGG
    #include "IGraphicsAGG.h"
    #define IGRAPHICS_DRAW_CLASS_TYPE IGraphicsAGG
    #if defined IGRAPHICS_GL || defined IGRAPHICS_METAL
      #error "When using IGRAPHICS_AGG, don't define IGRAPHICS_METAL or IGRAPHICS_GL*"
    #endif
  #elif defined IGRAPHICS_CAIRO
    #include "IGraphicsCairo.h"
    #define IGRAPHICS_DRAW_CLASS_TYPE IGraphicsCairo
    #if defined IGRAPHICS_GL || defined IGRAPHICS_METAL
      #error "When using IGRAPHICS_CAIRO, don't define IGRAPHICS_METAL or IGRAPHICS_GL*"
    #endif
  #elif defined IGRAPHICS_NANOVG
=======
  #if defined IGRAPHICS_NANOVG
>>>>>>> 999d399d
    #include "IGraphicsNanoVG.h"
    #define IGRAPHICS_DRAW_CLASS_TYPE IGraphicsNanoVG
  #elif defined IGRAPHICS_SKIA
    #include "IGraphicsSkia.h"
    #define IGRAPHICS_DRAW_CLASS_TYPE IGraphicsSkia
  #elif defined IGRAPHICS_CANVAS
     #include "IGraphicsCanvas.h"
     #define IGRAPHICS_DRAW_CLASS_TYPE IGraphicsCanvas
    #if defined IGRAPHICS_GL || defined IGRAPHICS_METAL
      #error "When using IGRAPHICS_CANVAS, don't define IGRAPHICS_METAL or IGRAPHICS_GL*"
    #endif
  #else
    #error NO IGRAPHICS_MODE defined
  #endif
#endif

BEGIN_IPLUG_NAMESPACE
BEGIN_IGRAPHICS_NAMESPACE
using IGRAPHICS_DRAW_CLASS = IGRAPHICS_DRAW_CLASS_TYPE;
END_IGRAPHICS_NAMESPACE
END_IPLUG_NAMESPACE

#if defined IGRAPHICS_IMGUI
  #include "imgui.h"
#endif<|MERGE_RESOLUTION|>--- conflicted
+++ resolved
@@ -50,29 +50,7 @@
     #endif
   #endif
 
-<<<<<<< HEAD
-  #if defined IGRAPHICS_LICE
-    #include "IGraphicsLice.h"
-    #define IGRAPHICS_DRAW_CLASS_TYPE IGraphicsLice
-    #if defined IGRAPHICS_GL || defined IGRAPHICS_METAL
-      #error "When using IGRAPHICS_LICE, don't define IGRAPHICS_METAL or IGRAPHICS_GL*"
-    #endif
-  #elif defined IGRAPHICS_AGG
-    #include "IGraphicsAGG.h"
-    #define IGRAPHICS_DRAW_CLASS_TYPE IGraphicsAGG
-    #if defined IGRAPHICS_GL || defined IGRAPHICS_METAL
-      #error "When using IGRAPHICS_AGG, don't define IGRAPHICS_METAL or IGRAPHICS_GL*"
-    #endif
-  #elif defined IGRAPHICS_CAIRO
-    #include "IGraphicsCairo.h"
-    #define IGRAPHICS_DRAW_CLASS_TYPE IGraphicsCairo
-    #if defined IGRAPHICS_GL || defined IGRAPHICS_METAL
-      #error "When using IGRAPHICS_CAIRO, don't define IGRAPHICS_METAL or IGRAPHICS_GL*"
-    #endif
-  #elif defined IGRAPHICS_NANOVG
-=======
   #if defined IGRAPHICS_NANOVG
->>>>>>> 999d399d
     #include "IGraphicsNanoVG.h"
     #define IGRAPHICS_DRAW_CLASS_TYPE IGraphicsNanoVG
   #elif defined IGRAPHICS_SKIA
