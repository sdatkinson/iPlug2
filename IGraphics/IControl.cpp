/*
 ==============================================================================

 This file is part of the iPlug 2 library. Copyright (C) the iPlug 2 developers.

 See LICENSE.txt for  more info.

 ==============================================================================
*/

#include <cmath>

#include "IControl.h"
#include "IPlugParameter.h"

// avoid some UNICODE issues with VST3 SDK and WDL dirscan
#if defined VST3_API && defined OS_WIN
  #ifdef FindFirstFile
    #undef FindFirstFile
    #undef FindNextFile
    #undef WIN32_FIND_DATA
    #undef PWIN32_FIND_DATA
    #define FindFirstFile FindFirstFileA
    #define FindNextFile FindNextFileA
    #define WIN32_FIND_DATA WIN32_FIND_DATAA
    #define LPWIN32_FIND_DATA LPWIN32_FIND_DATAA
  #endif
#endif

#include "dirscan.h"

void DefaultAnimationFunc(IControl* pCaller)
{
  auto progress = pCaller->GetAnimationProgress();
  
  if(progress > 1.)
  {
    pCaller->OnEndAnimation();
    return;
  }
};

void FlashCircleAnimationFunc(IControl* pCaller)
{
  auto progress = pCaller->GetAnimationProgress();
  
  if(progress > 1.) {
    pCaller->OnEndAnimation();
    return;
  }
  
  dynamic_cast<IVectorBase*>(pCaller)->SetFlashCircleRadius((float) progress);
  
  pCaller->SetDirty(false);
};

void DefaultClickActionFunc(IControl* pCaller) { pCaller->SetAnimation(DefaultAnimationFunc, DEFAULT_ANIMATION_DURATION); };
void FlashCircleClickActionFunc(IControl* pCaller) { pCaller->SetAnimation(FlashCircleAnimationFunc, DEFAULT_ANIMATION_DURATION); }

IControl::IControl(IRECT bounds, int paramIdx, IActionFunction actionFunc)
: mRECT(bounds)
, mTargetRECT(bounds)
, mActionFunc(actionFunc)
{
  mVals.at(0).idx = paramIdx;
}

IControl::IControl(IRECT bounds, const std::initializer_list<int>& params, IActionFunction actionFunc)
: mRECT(bounds)
, mTargetRECT(bounds)
, mActionFunc(actionFunc)
{
//  mVals.reserve(params.size());
//
//  for (auto& paramIdx : params) {
//    mVals.emplace_back(ParamTuple(paramIdx, 0., false /*delete*/));
//  }
  mVals.clear();
  for (auto& paramIdx : params) {
    mVals.push_back({paramIdx, 0., false /*delete*/});
  }
}

IControl::IControl(IRECT bounds, IActionFunction actionFunc)
: mRECT(bounds)
, mTargetRECT(bounds)
, mActionFunc(actionFunc)
{
}

void IControl::SetValueFromDelegate(double value, int idx)
{
  //TODO: shit
  if (mDefaultValue < 0.0)
    mDefaultValue = value;

  // Don't update the control from delegate if it is being captured
  // (i.e. if host is automating the control then the mouse is more important)
  
  if (this != GetUI()->GetCapturedControl())
  {
    if(GetValue(idx) != value)
    {
      SetValue(value, idx);
      SetDirty(false);
    }
  }
}

void IControl::SetValueFromUserInput(double value)
{
  if (GetValue() != value)
  {
    SetValue(value);
    SetDirty();
  }
}

void IControl::SetValueToDefault()
{
<<<<<<< HEAD
  if (GetParamIdx() > kNoParameter || mDefaultValue >= 0.0)
  {
    SetValue(GetParamIdx() > kNoParameter ? GetParam()->GetDefault(true) : mDefaultValue);
=======
  bool hasParam = mParamIdx > kNoParameter;
    
  if (hasParam || mDefaultValue >= 0.0)
  {
    mValue = hasParam ? GetParam()->GetDefault(true) : mDefaultValue;
>>>>>>> ed0ff292
    SetDirty(true);
  }
}

void IControl::SetDirty(bool triggerAction, int valIdx)
{
  const int nVals = NVals();
  
  if(nVals == 1)
    valIdx = 0;

  if(valIdx > -1)
    SetValue(Clip(GetValue(valIdx), mClampLo, mClampHi), valIdx);
  else
  {
    for (int v = 0; v < nVals; v++)
    {
      SetValue(Clip(GetValue(v), mClampLo, mClampHi), v);
    }
  }
  
  mDirty = true;
  
  if (triggerAction)
  {
    auto paramUpdate = [this](int v){
      if (GetParamIdx(v) > kNoParameter)
      {
        GetDelegate()->SendParameterValueFromUI(GetParamIdx(v), GetValue(v)); //TODO: take tuple
        GetUI()->UpdatePeers(this, v);
      }
    };
      
    if(valIdx > -1)
    {
      paramUpdate(valIdx);
    }
    else
    {
      for (int v = 0; v < nVals; v++)
          paramUpdate(v);
    }
    
//      const IParam* pParam = GetParam();

//      if (mValDisplayControl)
//      {
//        WDL_String display;
//        pParam->GetDisplayForHost(display);
//        ((ITextControl*)mValDisplayControl)->SetStr(display.Get());
//      }
//
//      if (mNameDisplayControl)
//      {
//        ((ITextControl*)mNameDisplayControl)->SetStr(pParam->GetNameForHost());
//      }
      
    if (mActionFunc != nullptr)
      mActionFunc(this);
  }
}

bool IControl::IsDirty()
{
  if(GetAnimationFunction()) {
    mAnimationFunc(this);
    return true;
  }
  
  return mDirty;
}

void IControl::Hide(bool hide)
{
  mHide = hide;
  SetDirty(false);
}

void IControl::GrayOut(bool gray)
{
  mGrayed = gray;
  SetDirty(false);
}

void IControl::OnMouseDown(float x, float y, const IMouseMod& mod)
{
  #ifdef PROTOOLS
  if (mod.A)
  {
    SetValueToDefault();
  }
  #endif

  if (mod.R)
    PromptUserInput();
}

void IControl::OnMouseDblClick(float x, float y, const IMouseMod& mod)
{
  #ifdef PROTOOLS
  PromptUserInput();
  #else
  SetValueToDefault();
  #endif
}

void IControl::OnPopupMenuSelection(IPopupMenu* pSelectedMenu)
{
  if (pSelectedMenu != nullptr && GetParamIdx() > kNoParameter && !mDisablePrompt) // TODO: only dealing with single param
  {
    SetValueFromUserInput(GetParam()->ToNormalized( (double) pSelectedMenu->GetChosenItemIdx() ));
  }
}

void IControl::PromptUserInput()
{
  if (GetParamIdx() > kNoParameter && !mDisablePrompt) // TODO: only dealing with single param
  {
    if (GetParam()->NDisplayTexts()) // popup menu
    {
      GetUI()->PromptUserInput(*this, mRECT);
    }
    else // text entry
    {
      float cX = mRECT.MW();
      float cY = mRECT.MH();
      float halfW = float(PARAM_EDIT_W)/2.f;
      float halfH = float(PARAM_EDIT_H)/2.f;

      IRECT txtRECT = IRECT(cX - halfW, cY - halfH, cX + halfW,cY + halfH);
      GetUI()->PromptUserInput(*this, txtRECT);
    }
    
    SetDirty(false);
  }
}

void IControl::PromptUserInput(const IRECT& bounds)
{
  if (GetParamIdx() > kNoParameter && !mDisablePrompt) // TODO: only dealing with single param
  {
    GetUI()->PromptUserInput(*this, bounds);
  }
}

void IControl::SetPTParameterHighlight(bool isHighlighted, int color)
{
  switch (color)
  {
    case 0: //AAX_eHighlightColor_Red
      mPTHighlightColor = COLOR_RED;
      break;
    case 1: //AAX_eHighlightColor_Blue
      mPTHighlightColor = COLOR_BLUE;
      break;
    case 2: //AAX_eHighlightColor_Green
      mPTHighlightColor = COLOR_GREEN;
      break;
    case 3: //AAX_eHighlightColor_Yellow
      mPTHighlightColor = COLOR_YELLOW;
      break;
    default:
      break;
  }

  mPTisHighlighted = isHighlighted;
  SetDirty(false);
}

void IControl::DrawPTHighlight(IGraphics& g)
{
  if (mPTisHighlighted)
  {
    g.FillCircle(mPTHighlightColor, mRECT.R-5, mRECT.T+5, 2);
  }
}

const IParam* IControl::GetParam(int valIdx)
{
  int paramIdx = GetParamIdx(valIdx);
  
  if(paramIdx > kNoParameter)
    return GetDelegate()->GetParam(paramIdx);
  else
    return nullptr;
}

void IControl::SnapToMouse(float x, float y, EDirection direction, IRECT& bounds, float scalar /* TODO: scalar! */)
{
  bounds.Constrain(x, y);

  float val;

  //val = 1.f - (y - (mRECT.B - (mRECT.H()*lengthMult)) / 2) / ((mLen*lengthMult));
  
  if(direction == kVertical)
    val = 1.f - (y-bounds.T) / bounds.H();
  else
    //mValue = (double) (x - (mRECT.R - (mRECT.W()*lengthMult)) - mHandleHeadroom / 2) / (double) ((mLen*lengthMult) - mHandleHeadroom);
    val = (x-bounds.L) / bounds.W();

  SetValue(std::round( val / 0.001 ) * 0.001);
  SetDirty(true); // will send parameter value to delegate
}

void IBitmapControl::Draw(IGraphics& g)
{
  int i = 1;
  if (mBitmap.N() > 1)
  {
    i = 1 + int(0.5 + GetValue() * (double) (mBitmap.N() - 1));
    i = Clip(i, 1, mBitmap.N());
  }

  g.DrawBitmap(mBitmap, mRECT, i, &mBlend);
}

void IBitmapControl::OnRescale()
{
  mBitmap = GetUI()->GetScaledBitmap(mBitmap);
}

void ITextControl::SetStr(const char* str)
{
  if (strcmp(mStr.Get(), str))
  {
    mStr.Set(str);
    SetDirty(false);
  }
}

void ITextControl::SetStrFmt(int maxlen, const char* fmt, ...)
{
  va_list arglist;
  va_start(arglist, fmt);
  mStr.SetAppendFormattedArgs(false, maxlen, fmt, arglist);
  va_end(arglist);
  SetDirty(false);
}

void ITextControl::Draw(IGraphics& g)
{
  g.FillRect(mBGColor, mRECT);
  
  if (mStr.GetLength())
    g.DrawText(mText, mStr.Get(), mRECT);
}

ICaptionControl::ICaptionControl(IRECT bounds, int paramIdx, const IText& text, bool showParamLabel)
: ITextControl(bounds, "", text)
, mShowParamLabel(showParamLabel)
{
  mVals.at(0).idx = paramIdx;
  mDblAsSingleClick = true;
  mDisablePrompt = false;
  mIgnoreMouse = false;
}

void ICaptionControl::OnMouseDown(float x, float y, const IMouseMod& mod)
{
  if (mod.L || mod.R)
  {
    PromptUserInput(mRECT);
  }
}

void ICaptionControl::Draw(IGraphics& g)
{
  const IParam* pParam = GetParam();

  if(pParam)
  {
    pParam->GetDisplayForHost(mStr);

    if (mShowParamLabel)
    {
      mStr.Append(" ");
      mStr.Append(pParam->GetLabelForHost());
    }
  }

  ITextControl::Draw(g);
  
  if(mTri.W()) {
    g.FillTriangle(COLOR_DARK_GRAY, mTri.L, mTri.T, mTri.R, mTri.T, mTri.MW(), mTri.B, GetMouseIsOver() ? 0 : &BLEND_50);
  }
}

void ICaptionControl::OnResize()
{
  if(GetParam()->Type() == IParam::kTypeEnum)
  {
    mTri = mRECT.FracRectHorizontal(0.2f, true).GetCentredInside(IRECT(0, 0, 8, 5)); //TODO: This seems rubbish
  }
}

IButtonControlBase::IButtonControlBase(IRECT bounds, IActionFunction actionFunc)
: IControl(bounds, kNoParameter, actionFunc)
{
}

void IButtonControlBase::OnMouseDown(float x, float y, const IMouseMod& mod)
{
  SetValue(1.);
  SetDirty(true);
}

void IButtonControlBase::OnEndAnimation()
{
  SetValue(0.);
  IControl::OnEndAnimation();
}

ISwitchControlBase::ISwitchControlBase(IRECT bounds, int paramIdx, IActionFunction actionFunc,
  int numStates)
  : IControl(bounds, paramIdx, actionFunc)
  , mNumStates(numStates)
{
  assert(mNumStates > 1);
}

void ISwitchControlBase::OnInit()
{
  if (GetParamIdx() > kNoParameter)
    mNumStates = (int) GetParam()->GetRange() + 1;
 
  assert(mNumStates > 1);
}

void ISwitchControlBase::OnMouseDown(float x, float y, const IMouseMod& mod)
{  
  if (mNumStates == 2)
    SetValue(!GetValue());
  else
  {
    const double step = 1. / (double(mNumStates) - 1.);
    double val = GetValue();
    val += step;
    if(val > 1.)
      val = 0.;
    SetValue(val);
  }
  
  mMouseDown = true;
  SetDirty(true);
}

void ISwitchControlBase::OnMouseUp(float x, float y, const IMouseMod& mod)
{
  mMouseDown = false;
  SetDirty(false);
}

bool IKnobControlBase::IsFineControl(const IMouseMod& mod, bool wheel) const
{
#ifdef PROTOOLS
#ifdef OS_WIN
  return mod.C;
#else
  return wheel ? mod.C : mod.R;
#endif
#else
  return (mod.C || mod.S);
#endif
}

void IKnobControlBase::OnMouseDrag(float x, float y, float dX, float dY, const IMouseMod& mod)
{
  double gearing = IsFineControl(mod, false) ? mGearing * 10.0 : mGearing;

  if (mDirection == kVertical)
    SetValue(GetValue() + (double)dY / (double)(mRECT.T - mRECT.B) / gearing);
  else
    SetValue(GetValue() + (double)dX / (double)(mRECT.R - mRECT.L) / gearing);

  SetDirty();
}

void IKnobControlBase::OnMouseWheel(float x, float y, const IMouseMod& mod, float d)
{
  double gearing = IsFineControl(mod, true) ? 0.001 : 0.01;

  SetValue(GetValue() + gearing * d);
  SetDirty();
}

IDirBrowseControlBase::~IDirBrowseControlBase()
{
  mFiles.Empty(true);
  mPaths.Empty(true);
  mPathLabels.Empty(true);
  mItems.Empty(false);
}

int IDirBrowseControlBase::NItems()
{
  return mItems.GetSize();
}

void IDirBrowseControlBase::AddPath(const char* path, const char* label)
{
  assert(strlen(path));

  mPaths.Add(new WDL_String(path));
  mPathLabels.Add(new WDL_String(label));
}

void IDirBrowseControlBase::CollectSortedItems(IPopupMenu* pMenu)
{
  int nItems = pMenu->NItems();
  
  for (int i = 0; i < nItems; i++)
  {
    IPopupMenu::Item* pItem = pMenu->GetItem(i);
    
    if(pItem->GetSubmenu())
      CollectSortedItems(pItem->GetSubmenu());
    else
      mItems.Add(pItem);
  }
}

void IDirBrowseControlBase::SetUpMenu()
{
  mFiles.Empty(true);
  mItems.Empty(false);
  
  mMainMenu.Clear();
  mSelectedIndex = -1;

  int idx = 0;

  if (mPaths.GetSize() == 1)
  {
    ScanDirectory(mPaths.Get(0)->Get(), mMainMenu);
  }
  else
  {
    for (int p = 0; p<mPaths.GetSize(); p++)
    {
      IPopupMenu* pNewMenu = new IPopupMenu();
      mMainMenu.AddItem(mPathLabels.Get(p)->Get(), idx++, pNewMenu);
      ScanDirectory(mPaths.Get(p)->Get(), *pNewMenu);
    }
  }
  
  CollectSortedItems(&mMainMenu);
}

//void IDirBrowseControlBase::GetSelectedItemLabel(WDL_String& label)
//{
//  if (mSelectedMenu != nullptr) {
//    if(mSelectedIndex > -1)
//      label.Set(mSelectedMenu->GetItem(mSelectedIndex)->GetText());
//  }
//  else
//    label.Set("");
//}
//
//void IDirBrowseControlBase::GetSelectedItemPath(WDL_String& path)
//{
//  if (mSelectedMenu != nullptr) {
//    if(mSelectedIndex > -1) {
//      path.Set(mPaths.Get(0)->Get()); //TODO: what about multiple paths
//      path.AppendFormatted(1024, "/%s", mSelectedMenu->GetItem(mSelectedIndex)->GetText());
//      path.Append(mExtension.Get());
//    }
//  }
//  else
//    path.Set("");
//}

void IDirBrowseControlBase::ScanDirectory(const char* path, IPopupMenu& menuToAddTo)
{
#if !defined OS_IOS
  WDL_DirScan d;
  IPopupMenu& parentDirMenu = menuToAddTo;

  if (!d.First(path))
  {
    do
    {
      const char* f = d.GetCurrentFN();
      if (f && f[0] != '.')
      {
        if (d.GetCurrentIsDirectory())
        {
          WDL_String subdir;
          d.GetCurrentFullFN(&subdir);
          IPopupMenu* pNewMenu = new IPopupMenu();
          parentDirMenu.AddItem(d.GetCurrentFN(), pNewMenu, -2);
          ScanDirectory(subdir.Get(), *pNewMenu);
        }
        else
        {
          const char* a = strstr(f, mExtension.Get());
          if (a && a > f && strlen(a) == strlen(mExtension.Get()))
          {
            WDL_String menuEntry {f};
            
            if(!mShowFileExtensions)
              menuEntry.Set(f, (int) (a - f));
            
            IPopupMenu::Item* pItem = new IPopupMenu::Item(menuEntry.Get(), IPopupMenu::Item::kNoFlags, mFiles.GetSize());
            parentDirMenu.AddItem(pItem, -2 /* sort alphabetically */);
            WDL_String* pFullPath = new WDL_String("");
            d.GetCurrentFullFN(pFullPath);
            mFiles.Add(pFullPath);
          }
        }
      }
    } while (!d.Next());
    
    menuToAddTo = parentDirMenu;
  }
  
  if(!mShowEmptySubmenus)
    parentDirMenu.RemoveEmptySubmenus();

#endif
}<|MERGE_RESOLUTION|>--- conflicted
+++ resolved
@@ -118,17 +118,11 @@
 
 void IControl::SetValueToDefault()
 {
-<<<<<<< HEAD
-  if (GetParamIdx() > kNoParameter || mDefaultValue >= 0.0)
-  {
-    SetValue(GetParamIdx() > kNoParameter ? GetParam()->GetDefault(true) : mDefaultValue);
-=======
   bool hasParam = mParamIdx > kNoParameter;
     
   if (hasParam || mDefaultValue >= 0.0)
   {
     mValue = hasParam ? GetParam()->GetDefault(true) : mDefaultValue;
->>>>>>> ed0ff292
     SetDirty(true);
   }
 }
