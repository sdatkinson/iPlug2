--- conflicted
+++ resolved
@@ -883,13 +883,6 @@
    * @param rects A set of rectangular regions to draw */
   void Draw(IRECTList& rects);
 
-<<<<<<< HEAD
-  /** This method is called after interacting with a control, so that any other controls linked to the same parameter index, will also be set dirty, and have their values updated.
-   * @param pCaller The control that triggered the parameter change. */
-  void UpdatePeers(IControl* pCaller, int callerValIdx);
-
-=======
->>>>>>> dfcbf773
   /** Prompt for user input either using a text entry or pop up menu
    * @param control Reference to the control which the prompt relates to
    * @param bounds Rectangular region of the graphics context that the prompt (e.g. text entry box) should occupy */
@@ -1166,9 +1159,10 @@
    * @param spec Color spec for the controls */
   void StyleAllVectorControls(bool drawFrame, bool drawShadow, bool emboss, float roundness, float frameThickness, float shadowOffset, const IVColorSpec& spec = DEFAULT_SPEC);
   
-  /** This method is called after interacting with a control, so that any other controls linked to the same parameter index, will also be set dirty, and have their values updated.
-   * @param pCaller The control that triggered the parameter change. */
-  void UpdatePeers(IControl* pCaller);
+   /** This method is called after interacting with a control, so that any other controls linked to the same parameter index, will also be set dirty, and have their values updated.
+    * @param pCaller The control that triggered the parameter change.
+    * @param callerValIdx The index of the value in the control that triggered the parameter change. */
+  void UpdatePeers(IControl* pCaller, int callerValIdx);
   
   /** @return The number of controls that have been added to this graphics context */
   int NControls() const { return mControls.GetSize(); }
