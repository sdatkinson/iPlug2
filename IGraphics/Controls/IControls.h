/*
 ==============================================================================

 This file is part of the iPlug 2 library. Copyright (C) the iPlug 2 developers.

 See LICENSE.txt for  more info.

 ==============================================================================
*/

#pragma once

/**
 * @file
 * @ingroup Controls
 * @brief A collection of IControls for common UI widgets, such as knobs, sliders, switches
 */

#include "IControl.h"
#include "IColorPickerControl.h"
#include "IVKeyboardControl.h"
#include "IVMeterControl.h"
#include "IVScopeControl.h"
#include "IVMultiSliderControl.h"
#include "IRTTextControl.h"
#include "IVDisplayControl.h"
#include "ILEDControl.h"
#include "IPopupMenuControl.h"

BEGIN_IPLUG_NAMESPACE
BEGIN_IGRAPHICS_NAMESPACE

/**
 * \addtogroup Controls
 * @{
 */

#pragma mark - Vector Controls

/** A vector label control that can display text with a shadow. Uses the IVStyle "value" text for the label. */
class IVLabelControl : public ITextControl
                     , public IVectorBase
{
public:
  IVLabelControl(const IRECT& bounds, const char* label, const IVStyle& style = DEFAULT_STYLE.WithDrawFrame(false).WithColor(kSH, COLOR_BLACK).WithShadowOffset(1).WithValueText(DEFAULT_VALUE_TEXT.WithSize(20.f).WithFGColor(COLOR_WHITE)));
  void Draw(IGraphics& g) override;
};

/** A vector button/momentary switch control. */
class IVButtonControl : public IButtonControlBase
                      , public IVectorBase
{
public:
  /** Constructs a vector button control, with an action function
   * @param bounds The control's bounds
   * @param actionFunc An action function to execute when a button is clicked \see IActionFunction
   * @param label The label for the vector control, leave empty for no label
   * @param style The styling of this vector control \see IVStyle
   * @param labelInButton if the label inside or outside the button
   * @param valueInButton if the value inside or outside the button
   * @param shape The shape of the button */
  IVButtonControl(const IRECT& bounds, IActionFunction aF = SplashClickActionFunc, const char* label = "", const IVStyle& style = DEFAULT_STYLE, bool labelInButton = true, bool valueInButton = true, EVShape shape = EVShape::Rectangle);

  void Draw(IGraphics& g) override;
  virtual void DrawWidget(IGraphics& g) override;
  bool IsHit(float x, float y) const override;
  void OnResize() override;
};

/** A vector switch control. Click to cycle through states. */
class IVSwitchControl : public ISwitchControlBase
                      , public IVectorBase
{
public:
  IVSwitchControl(const IRECT& bounds, int paramIdx = kNoParameter, const char* label = "", const IVStyle& style = DEFAULT_STYLE, bool valueInButton = true);
  
  IVSwitchControl(const IRECT& bounds, IActionFunction aF = SplashClickActionFunc, const char* label = "", const IVStyle& style = DEFAULT_STYLE, int numStates = 2, bool valueInButton = true);

  void Draw(IGraphics& g) override;
  virtual void DrawWidget(IGraphics& g) override;
  void OnMouseOut() override { ISwitchControlBase::OnMouseOut(); SetDirty(false); }
  bool IsHit(float x, float y) const override;
  void SetDirty(bool push, int valIdx = kNoValIdx) override;
  void OnResize() override;
  void OnInit() override;
};

/** A vector toggle control. Click to cycle through two states. */
class IVToggleControl : public IVSwitchControl
{
public:
  IVToggleControl(const IRECT& bounds, int paramIdx = kNoParameter, const char* label = "", const IVStyle& style = DEFAULT_STYLE, const char* offText = "OFF", const char* onText = "ON");
  
  IVToggleControl(const IRECT& bounds, IActionFunction aF = SplashClickActionFunc, const char* label = "", const IVStyle& style = DEFAULT_STYLE, const char* offText = "OFF", const char* onText = "ON", bool initialState = false);
  
  void DrawValue(IGraphics& g, bool mouseOver) override;
  void DrawWidget(IGraphics& g) override;
protected:
  WDL_String mOffText;
  WDL_String mOnText;
};

/** A switch with a slide animation when clicked */
class IVSlideSwitchControl : public IVSwitchControl
{
public:
  IVSlideSwitchControl(const IRECT& bounds, int paramIdx = kNoParameter, const char* label = "", const IVStyle& style = DEFAULT_STYLE, bool valueInButton = false, EDirection direction = EDirection::Horizontal);
  
  IVSlideSwitchControl(const IRECT& bounds, IActionFunction aF = EmptyClickActionFunc, const char* label = "", const IVStyle& style = DEFAULT_STYLE, bool valueInButton = false, EDirection direction = EDirection::Horizontal, int numStates = 2, int initialState = 0);
  
  void Draw(IGraphics& g) override;
  void DrawWidget(IGraphics& g) override;
  virtual void DrawTrack(IGraphics& g, const IRECT& filledArea);

  void OnResize() override;
  void OnEndAnimation() override;
  void SetDirty(bool push, int valIdx = kNoValIdx) override;
protected:
  void UpdateRects();

  IRECT mStartRect, mEndRect;
  IRECT mHandleBounds;
  EDirection mDirection;
};

/** A vector "tab" multi switch control. Click tabs to cycle through states. */
class IVTabSwitchControl : public ISwitchControlBase
                         , public IVectorBase
{
public:
  enum class ETabSegment { Start, Mid, End };

 /** Constructs a vector tab switch control, linked to a parameter
 * @param bounds The control's bounds
 * @param paramIdx The parameter index to link this control to
 * @param options An initializer list of CStrings for the button labels to override the parameter display text labels. Supply an empty {} list if you don't want to do that.
 * @param label The IVControl label CString
 * @param style The styling of this vector control \see IVStyle
 * @param shape The buttons shape \see IVShape
 * @param direction The direction of the buttons */
  IVTabSwitchControl(const IRECT& bounds, int paramIdx = kNoParameter, const std::initializer_list<const char*>& options = {}, const char* label = "", const IVStyle & style = DEFAULT_STYLE, EVShape shape = EVShape::Rectangle, EDirection direction = EDirection::Horizontal);

  /** Constructs a vector tab switch control, with an action function (no parameter)
  * @param bounds The control's bounds
  * @param actionFunc An action function to execute when a button is clicked \see IActionFunction
  * @param options An initializer list of CStrings for the button labels. The size of the list decides the number of buttons.
  * @param label The IVControl label CString
  * @param style The styling of this vector control \see IVStyle
  * @param shape The buttons shape \see IVShape
  * @param direction The direction of the buttons */
  IVTabSwitchControl(const IRECT& bounds, IActionFunction aF, const std::initializer_list<const char*>& options, const char* label = "", const IVStyle& style = DEFAULT_STYLE, EVShape shape = EVShape::Rectangle, EDirection direction = EDirection::Horizontal);
  
  virtual ~IVTabSwitchControl() { mTabLabels.Empty(true); }
  void Draw(IGraphics& g) override;
  void OnInit() override;

  virtual void DrawWidget(IGraphics& g) override;
  virtual void DrawButton(IGraphics& g, const IRECT& bounds, bool pressed, bool mouseOver, ETabSegment segment, bool disabled);
  void OnMouseDown(float x, float y, const IMouseMod& mod) override;
  void OnMouseOver(float x, float y, const IMouseMod& mod) override;
  void OnMouseOut() override { mMouseOverButton = -1; ISwitchControlBase::OnMouseOut(); SetDirty(false); }
  void OnResize() override;
  virtual bool IsHit(float x, float y) const override;
  
  /** returns the label string on the selected tab */
  const char* GetSelectedLabelStr() const;
protected:
  
  /** @return the index of the entry at the given point or -1 if no entry was hit */
  virtual int GetButtonForPoint(float x, float y) const;

  int mMouseOverButton = -1;
  WDL_TypedBuf<IRECT> mButtons;
  WDL_PtrList<WDL_String> mTabLabels;
  EDirection mDirection;
};

/** A vector "radio buttons" switch control */
class IVRadioButtonControl : public IVTabSwitchControl
{
public:
  /** Constructs a vector radio button control, linked to a parameter
   * @param bounds The control's bounds
   * @param paramIdx The parameter index to link this control to
   * @param options An initializer list of CStrings for the button labels to override the parameter display text labels. Supply an empty {} list if you don't want to do that.
   * @param style The styling of this vector control \see IVStyle
   * @param shape The buttons shape \see IVShape
   * @param direction The direction of the buttons
   * @param buttonSize The size of the buttons */
  IVRadioButtonControl(const IRECT& bounds, int paramIdx = kNoParameter, const std::initializer_list<const char*>& options = {}, const char* label = "", const IVStyle& style = DEFAULT_STYLE, EVShape shape = EVShape::Ellipse, EDirection direction = EDirection::Vertical, float buttonSize = 10.f);

  /** Constructs a vector radio button control, with an action function (no parameter)
   * @param bounds The control's bounds
   * @param actionFunc An action function to execute when a button is clicked \see IActionFunction
   * @param options An initializer list of CStrings for the button labels. The size of the list decides the number of buttons
   * @param label The label for the vector control, leave empty for no label
   * @param style The styling of this vector control \see IVStyle
   * @param shape The buttons shape \see IVShape
   * @param direction The direction of the buttons
   * @param buttonSize The size of the buttons */
  IVRadioButtonControl(const IRECT& bounds, IActionFunction aF, const std::initializer_list<const char*>& options, const char* label = "", const IVStyle& style = DEFAULT_STYLE, EVShape shape = EVShape::Ellipse, EDirection direction = EDirection::Vertical, float buttonSize = 10.f);
  
  virtual void DrawWidget(IGraphics& g) override;
protected:
  /** @return the index of the clickable entry at the given point or -1 if no entry was hit */
  int GetButtonForPoint(float x, float y) const override;

  float mButtonSize;
  float mButtonAreaWidth;
  bool mOnlyButtonsRespondToMouse = false;
};

/** A vector knob control drawn using graphics primitves */
class IVKnobControl : public IKnobControlBase
                    , public IVectorBase
{
public:
  IVKnobControl(const IRECT& bounds, int paramIdx,
                const char* label = "",
                const IVStyle& style = DEFAULT_STYLE,
                bool valueIsEditable = false, bool valueInWidget = false,
                float a1 = -135.f, float a2 = 135.f, float aAnchor = -135.f,
                EDirection direction = EDirection::Vertical, double gearing = DEFAULT_GEARING, float trackSize = 2.f);

  IVKnobControl(const IRECT& bounds, IActionFunction aF,
                const char* label = "",
                const IVStyle& style = DEFAULT_STYLE,
                bool valueIsEditable = false, bool valueInWidget = false,
                float a1 = -135.f, float a2 = 135.f, float aAnchor = -135.f,
                EDirection direction = EDirection::Vertical, double gearing = DEFAULT_GEARING, float trackSize = 2.f);

  virtual ~IVKnobControl() {}

  void Draw(IGraphics& g) override;
  virtual void DrawWidget(IGraphics& g) override;
  virtual void DrawIndicatorTrack(IGraphics& g, float angle, float cx, float cy, float radius);
  virtual void DrawPointer(IGraphics& g, float angle, float cx, float cy, float radius);

  void OnMouseDown(float x, float y, const IMouseMod& mod) override;
  void OnMouseUp(float x, float y, const IMouseMod& mod) override;
  void OnMouseOver(float x, float y, const IMouseMod& mod) override;
  void OnMouseOut() override { mValueMouseOver = false; IKnobControlBase::OnMouseOut(); }

  void OnResize() override;
  bool IsHit(float x, float y) const override;
  void SetDirty(bool push, int valIdx = kNoValIdx) override;
  void OnInit() override;

  void SetInnerPointerFrac(float frac) { mInnerPointerFrac = frac; }
  void SetOuterPointerFrac(float frac) { mOuterPointerFrac = frac; }
  void SetPointerThickness(float thickness) { mPointerThickness = thickness; }

protected:
  virtual IRECT GetKnobDragBounds() override;

  float mTrackToHandleDistance = 4.f;
  float mInnerPointerFrac = 0.1f;
  float mOuterPointerFrac = 1.f;
  float mPointerThickness = 2.5f;
  float mAngle1, mAngle2;
  float mAnchorAngle; // for bipolar arc
  bool mValueMouseOver = false;
};

/** A vector slider control */
class IVSliderControl : public ISliderControlBase
                      , public IVectorBase
{
public:
  IVSliderControl(const IRECT& bounds, int paramIdx = kNoParameter, const char* label = "", const IVStyle& style = DEFAULT_STYLE, bool valueIsEditable = false, EDirection dir = EDirection::Vertical, double gearing = DEFAULT_GEARING, float handleSize = 8.f, float trackSize = 2.f, bool handleInsideTrack = false);
  
  IVSliderControl(const IRECT& bounds, IActionFunction aF, const char* label = "", const IVStyle& style = DEFAULT_STYLE, bool valueIsEditable = false, EDirection dir = EDirection::Vertical, double gearing = DEFAULT_GEARING, float handleSize = 8.f, float trackSize = 2.f, bool handleInsideTrack = false);

  virtual ~IVSliderControl() {}
  void Draw(IGraphics& g) override;
  virtual void DrawWidget(IGraphics& g) override;
  virtual void DrawTrack(IGraphics& g, const IRECT& filledArea);
  virtual void DrawHandle(IGraphics& g, const IRECT& bounds);

  void OnMouseDown(float x, float y, const IMouseMod& mod) override;
  void OnMouseUp(float x, float y, const IMouseMod& mod) override;
  void OnMouseOver(float x, float y, const IMouseMod& mod) override;
  void OnMouseOut() override { mValueMouseOver = false; ISliderControlBase::OnMouseOut(); }
  bool IsHit(float x, float y) const override;
  void OnResize() override;
  void SetDirty(bool push, int valIdx = kNoValIdx) override;
  void OnInit() override;

protected:
  bool mHandleInsideTrack = false;
  bool mValueMouseOver = false;
};

/** A vector range slider control, with two handles */
class IVRangeSliderControl : public IVTrackControlBase, public IMultiTouchControlBase
{
public:
  IVRangeSliderControl(const IRECT& bounds, const std::initializer_list<int>& params, const char* label = "", const IVStyle& style = DEFAULT_STYLE, EDirection dir = EDirection::Vertical, bool onlyHandle = false, float handleSize = 20.f, float trackSize = 2.f);

  void Draw(IGraphics& g) override;
  void DrawTrack(IGraphics& g, const IRECT& r, int chIdx) override;
  void DrawWidget(IGraphics& g) override;
  void OnMouseOver(float x, float y, const IMouseMod& mod) override;
  void OnMouseOut() override;
  void OnMouseDown(float x, float y, const IMouseMod& mod) override;
  void OnMouseUp(float x, float y, const IMouseMod& mod) override;
  void OnMouseDrag(float x, float y, float dX, float dY, const IMouseMod& mod) override;
  void OnTouchCancelled(float x, float y, const IMouseMod& mod) override;

protected:
  void MakeTrackRects(const IRECT& bounds) override;
  IRECT GetHandleBounds(int trackIdx, bool hitTest = false);
  int HitTestHandles(float x, float y);
  
  float mTrackSize;
  float mHandleSize;
  bool mHandlePressed[2] = {false};
  int mMouseOverHandle = -1;
};

/** A vector XY Pad slider control */
class IVXYPadControl : public IControl, public IVectorBase
{
public:
  IVXYPadControl(const IRECT& bounds, const std::initializer_list<int>& params, const char* label = "", const IVStyle& style = DEFAULT_STYLE, float handleRadius = 10.f);

  void Draw(IGraphics& g) override;
  void DrawWidget(IGraphics& g) override;
  virtual void DrawHandle(IGraphics& g, const IRECT& trackBounds, const IRECT& handleBounds);
  virtual void DrawTrack(IGraphics& g);
  void OnMouseDown(float x, float y, const IMouseMod& mod) override;
  void OnMouseUp(float x, float y, const IMouseMod& mod) override;
  void OnMouseDrag(float x, float y, float dX, float dY, const IMouseMod& mod) override;
  void OnResize() override;
protected:
  float mHandleRadius;
  bool mMouseDown = false;
  bool mTrackClipsHandle = true;
};

<<<<<<< HEAD
/** a vector plot to display functions and waveforms **/
class IVPlotControl : public IControl, public IVectorBase
=======
/** A vector plot to display functions and waveforms */
class IVPlotControl : public IControl
                    , public IVectorBase
>>>>>>> f3e4d661
{
public:
  /** IVPlotControl passes values between 0 and 1 to this object, that are the plot normalized x values */
  using IPlotFunc = std::function<double(double)>;
    
  /** Groups a plot function and color
   * @param color The color of the function
   * @param func A callable object that must contain the function to display */
  struct Plot {
    IColor color;
    IPlotFunc func;
  };
  
  /** Constructs an IVPlotControl
   * @param bounds The control's bounds
   * @param funcs A function list reference containing the functions to display
   * @param numPoints The number of points used to draw the functions
   * @param label The label for the vector control, leave empty for no label
   * @param style The styling of this vector control \see IVStyle
   * @param shape The buttons shape \see IVShape
   * @param min The minimum y axis plot value
   * @param max The maximum y axis plot value
   * @param useLayer A flag to draw the control layer */
  IVPlotControl(const IRECT& bounds, const std::initializer_list<Plot>& funcs, int numPoints, const char* label = "", const IVStyle& style = DEFAULT_STYLE, float min = -1., float max = 1., bool useLayer = false);
  
  void Draw(IGraphics& g) override;
  void OnResize() override;
  
  /** add a new function to the plot
   * @param color The function color
   * @param func A reference object containing the function implementation to display */
  void AddPlotFunc(const IColor& color, const IPlotFunc& func);
  
protected:
  ILayerPtr mLayer;
  std::vector<Plot> mPlots;
  float mMin;
  float mMax;
  bool mUseLayer = true;
  int mHorizontalDivisions = 10;
  int mVerticalDivisions = 10; // allways + 2 when drawing
  
  std::vector<float> mPoints;
};

<<<<<<< HEAD
/** A control to draw a rectangle around a named IControl group **/
class IVGroupControl : public IControl, public IVectorBase
=======
/** A control to draw a rectangle around a named IControl group */
class IVGroupControl : public IControl
                     , public IVectorBase
>>>>>>> f3e4d661
{
public:
  IVGroupControl(const IRECT& bounds, const char* label = "", float labelOffset = 10.f, const IVStyle& style = DEFAULT_STYLE);
  
  IVGroupControl(const char* label, const char* groupName, float padL = 0.f, float padT = 0.f, float padR = 0.f, float padB = 0.f, const IVStyle& style = DEFAULT_STYLE);
  
  void Draw(IGraphics& g) override;
  void DrawWidget(IGraphics& g) override;
  void OnResize() override;
  void OnInit() override;
  
  void SetBoundsBasedOnGroup(const char* groupName, float padL, float padT, float padR, float padB);
protected:
  WDL_String mGroupName;
  float mPadL = 0.f;
  float mPadT = 0.f;
  float mPadR = 0.f;
  float mPadB = 0.f;
  float mLabelOffset = 10.f;
  float mLabelPadding = 10.f;
};

<<<<<<< HEAD
/** A panel control which can be styled with emboss etc. **/
class IVPanelControl : public IControl, public IVectorBase
=======
/** A panel control which can be styled with emboss etc. */
class IVPanelControl : public IControl
                     , public IVectorBase
>>>>>>> f3e4d661
{
public:
  IVPanelControl(const IRECT& bounds, const char* label = "", const IVStyle& style = DEFAULT_STYLE.WithColor(kFG, COLOR_TRANSLUCENT).WithEmboss(true))
  : IControl(bounds)
  , IVectorBase(style)
  {
    mIgnoreMouse = true;
    AttachIControl(this, label);
  }
  
  void Draw(IGraphics& g) override
  {
    DrawBackground(g, mRECT);
    DrawWidget(g);
    DrawLabel(g);
    DrawValue(g, mMouseIsOver);
  }
  
  void DrawWidget(IGraphics& g) override
  {
    DrawPressableRectangle(g, mWidgetBounds, false, false, false);
  }
  
  void OnResize() override
  {
    SetTargetRECT(MakeRects(mRECT));
  }
};

<<<<<<< HEAD
/** A control to show a colour swatch of up to 9 colous. **/
class IVColorSwatchControl : public IControl, public IVectorBase
=======
/** A control to show a colour swatch of up to 9 colous. */
class IVColorSwatchControl : public IControl
                           , public IVectorBase
>>>>>>> f3e4d661
{
public:
  enum class ECellLayout { kGrid, kHorizontal, kVertical };
  
  using ColorChosenFunc = std::function<void(int, IColor)>;

  IVColorSwatchControl(const IRECT& bounds, const char* label = "", ColorChosenFunc func = nullptr, const IVStyle& spec = DEFAULT_STYLE, ECellLayout layout = ECellLayout::kGrid,
    const std::initializer_list<EVColor>& colorIDs = { kBG, kFG, kPR, kFR, kHL, kSH, kX1, kX2, kX3 },
    const std::initializer_list<const char*>& labelsForIDs = { kVColorStrs[kBG],kVColorStrs[kFG],kVColorStrs[kPR],kVColorStrs[kFR],kVColorStrs[kHL],kVColorStrs[kSH],kVColorStrs[kX1],kVColorStrs[kX2],kVColorStrs[kX3] });
  
  virtual ~IVColorSwatchControl() { mLabels.Empty(true); }
  
  void Draw(IGraphics& g) override;
  void OnMouseOver(float x, float y, const IMouseMod& mod) override;
  void OnMouseOut() override;
  void OnMouseDown(float x, float y, const IMouseMod& mod) override;
  void OnResize() override;

  void DrawWidget(IGraphics& g) override;

private:
  ColorChosenFunc mColorChosenFunc = nullptr;
  int mCellOver = -1;
  ECellLayout mLayout = ECellLayout::kVertical;
  WDL_TypedBuf<IRECT> mCellRects;
  WDL_PtrList<WDL_String> mLabels;
  std::vector<EVColor> mColorIdForCells;
};

#pragma mark - SVG Vector Controls

/** A vector knob/dial control which rotates an SVG image */
class ISVGKnobControl : public IKnobControlBase
{
public:
  ISVGKnobControl(const IRECT& bounds, const ISVG& svg, int paramIdx = kNoParameter);
  
  void Draw(IGraphics& g) override;
  void SetSVG(ISVG& svg);
  
private:
  ISVG mSVG;
  float mStartAngle = -135.f;
  float mEndAngle = 135.f;
};

/** A vector button/momentary switch control which shows two SVG states */
class ISVGButtonControl : public IButtonControlBase
{
public:
  /** Constructs a vector button control, with an action function
   * @param bounds The control's bounds
   * @param actionFunc An action function to execute when a button is clicked \see IActionFunction */
  ISVGButtonControl(const IRECT& bounds, IActionFunction aF, const ISVG& offImage, const ISVG& onImage);

  void Draw(IGraphics& g) override;
  //void OnResize() override;

protected:
  ISVG mOffSVG;
  ISVG mOnSVG;
};

/** A vector switch control which shows one of multiple SVG states. Click to cycle through states. */
class ISVGSwitchControl : public ISwitchControlBase
{
public:
  /** Constructs a SVG switch control
  * @param bounds The control's bounds
  * @param svgs A list of ISVGs for the control states
  * @param paramIdx The parameter index to link this control to */
  ISVGSwitchControl(const IRECT& bounds, const std::initializer_list<ISVG>& svgs, int paramIdx = kNoParameter, IActionFunction aF = nullptr);

  void Draw(IGraphics& g) override;

protected:
  std::vector<ISVG> mSVGs;
};

/** A Slider control with and SVG for track and handle */
class ISVGSliderControl : public ISliderControlBase
{
public:
  /** Constructs an ISVGSliderControl
  * @param bounds The control's bounds
  * @param handleSvg An ISVG for the handle part that moves
  * @param handleSvg An ISVG for the track background
  * @param paramIdx The parameter index to link this control to 
  * @param dir The direction of the slider movement 
  * @param gearing \todo */
  ISVGSliderControl(const IRECT& bounds, const ISVG& handleSvg, const ISVG& trackSVG, int paramIdx = kNoParameter, EDirection dir = EDirection::Vertical, double gearing = DEFAULT_GEARING);

  void Draw(IGraphics& g) override;
  void OnResize() override;

protected:
  IRECT GetHandleBounds(double value = -1.0) const;

  IRECT mTrackSVGBounds;
  IRECT mHandleBoundsAtMax;
  ISVG mHandleSVG;
  ISVG mTrackSVG;
};

#pragma mark - Bitmap Controls

/** A bitmap button/momentary switch control. */
class IBButtonControl : public IButtonControlBase
                      , public IBitmapBase
{
public:
  IBButtonControl(float x, float y, const IBitmap& bitmap, IActionFunction aF = DefaultClickActionFunc);

  IBButtonControl(const IRECT& bounds, const IBitmap& bitmap, IActionFunction aF = DefaultClickActionFunc);

  void Draw(IGraphics& g) override  { DrawBitmap(g); }
  void OnRescale() override { mBitmap = GetUI()->GetScaledBitmap(mBitmap); }
};

/** A bitmap switch control. Click to cycle through states. */
class IBSwitchControl : public ISwitchControlBase
                      , public IBitmapBase
{
public:
  /** Constructs a bitmap switch control
  * @param x The x position of the top left point in the control's bounds (width will be determined by bitmap's dimensions)
  * @param y The y position of the top left point in the control's bounds (height will be determined by bitmap's dimensions)
  * @param bitmap The bitmap resource for the control
  * @param paramIdx The parameter index to link this control to */
  IBSwitchControl(float x, float y, const IBitmap& bitmap, int paramIdx = kNoParameter);

  /** Constructs a bitmap switch control
  * @param bounds The control's bounds
  * @param bitmap The bitmap resource for the control
  * @param paramIdx The parameter index to link this control to */
  IBSwitchControl(const IRECT& bounds, const IBitmap& bitmap, int paramIdx = kNoParameter);
  
  virtual ~IBSwitchControl() {}
  void Draw(IGraphics& g) override { DrawBitmap(g); }
  void OnRescale() override { mBitmap = GetUI()->GetScaledBitmap(mBitmap); }
  void OnMouseDown(float x, float y, const IMouseMod& mod) override;
};

/** A bitmap knob/dial control that draws a frame from a stacked bitmap */
class IBKnobControl : public IKnobControlBase
                    , public IBitmapBase
{
public:
  IBKnobControl(float x, float y, const IBitmap& bitmap, int paramIdx, EDirection direction = EDirection::Vertical, double gearing = DEFAULT_GEARING)
  : IKnobControlBase(IRECT(x, y, bitmap), paramIdx, direction, gearing)
  , IBitmapBase(bitmap)  { AttachIControl(this); }

  IBKnobControl(const IRECT& bounds, const IBitmap& bitmap, int paramIdx, EDirection direction = EDirection::Vertical, double gearing = DEFAULT_GEARING)
  : IKnobControlBase(bounds.GetCentredInside(bitmap), paramIdx, direction, gearing)
  , IBitmapBase(bitmap)  { AttachIControl(this); }

  virtual ~IBKnobControl() {}
  void Draw(IGraphics& g) override { DrawBitmap(g); }
  void OnRescale() override { mBitmap = GetUI()->GetScaledBitmap(mBitmap); }
};

/** A bitmap knob/dial control that rotates an image */
class IBKnobRotaterControl : public IBKnobControl
{
public:
  IBKnobRotaterControl(float x, float y, const IBitmap& bitmap, int paramIdx)
  : IBKnobControl(IRECT(x, y, bitmap), bitmap, paramIdx) {}

  IBKnobRotaterControl(const IRECT& bounds, const IBitmap& bitmap, int paramIdx)
  : IBKnobControl(bounds.GetCentredInside(bitmap), bitmap, paramIdx) {}

  virtual ~IBKnobRotaterControl() {}
  void Draw(IGraphics& g) override;
};

/** A bitmap slider/fader control */
class IBSliderControl : public ISliderControlBase
                      , public IBitmapBase
{
public:
  IBSliderControl(float x, float y, float trackLength, const IBitmap& handleBitmap, const IBitmap& trackBitmap = IBitmap(), int paramIdx = kNoParameter, EDirection dir = EDirection::Vertical, double gearing = DEFAULT_GEARING);

  IBSliderControl(const IRECT& bounds, const IBitmap& handleBitmap, const IBitmap& trackBitmap = IBitmap(), int paramIdx = kNoParameter, EDirection dir = EDirection::Vertical, double gearing = DEFAULT_GEARING);

  virtual ~IBSliderControl() {}

  void Draw(IGraphics& g) override;
  void OnRescale() override { mBitmap = GetUI()->GetScaledBitmap(mBitmap); }
  void OnResize() override;
  
  IRECT GetHandleBounds(double value = -1.0) const;

protected:
  IBitmap mTrackBitmap;
};

/** A control to display text using a monospace bitmap font */
class IBTextControl : public ITextControl
                    , public IBitmapBase
{
public:
  IBTextControl(const IRECT& bounds, const IBitmap& bitmap, const IText& text = DEFAULT_TEXT, const char* str = "", int charWidth = 6, int charHeight = 12, int charOffset = 0, bool multiLine = false, bool vCenter = true, EBlend blend = EBlend::Default);
  virtual ~IBTextControl() {}

  void Draw(IGraphics& g) override;
  void OnRescale() override { mBitmap = GetUI()->GetScaledBitmap(mBitmap); }

protected:
  int mCharWidth, mCharHeight, mCharOffset;
  bool mMultiLine;
  bool mVCentre;
};

END_IGRAPHICS_NAMESPACE
END_IPLUG_NAMESPACE

#include "IVPresetManagerControl.h"
#include "IVNumberBoxControl.h"

/**@}*/
<|MERGE_RESOLUTION|>--- conflicted
+++ resolved
@@ -338,14 +338,9 @@
   bool mTrackClipsHandle = true;
 };
 
-<<<<<<< HEAD
-/** a vector plot to display functions and waveforms **/
-class IVPlotControl : public IControl, public IVectorBase
-=======
 /** A vector plot to display functions and waveforms */
 class IVPlotControl : public IControl
-                    , public IVectorBase
->>>>>>> f3e4d661
+					, public IVectorBase
 {
 public:
   /** IVPlotControl passes values between 0 and 1 to this object, that are the plot normalized x values */
@@ -391,14 +386,9 @@
   std::vector<float> mPoints;
 };
 
-<<<<<<< HEAD
-/** A control to draw a rectangle around a named IControl group **/
-class IVGroupControl : public IControl, public IVectorBase
-=======
 /** A control to draw a rectangle around a named IControl group */
 class IVGroupControl : public IControl
                      , public IVectorBase
->>>>>>> f3e4d661
 {
 public:
   IVGroupControl(const IRECT& bounds, const char* label = "", float labelOffset = 10.f, const IVStyle& style = DEFAULT_STYLE);
@@ -421,14 +411,9 @@
   float mLabelPadding = 10.f;
 };
 
-<<<<<<< HEAD
-/** A panel control which can be styled with emboss etc. **/
-class IVPanelControl : public IControl, public IVectorBase
-=======
 /** A panel control which can be styled with emboss etc. */
 class IVPanelControl : public IControl
                      , public IVectorBase
->>>>>>> f3e4d661
 {
 public:
   IVPanelControl(const IRECT& bounds, const char* label = "", const IVStyle& style = DEFAULT_STYLE.WithColor(kFG, COLOR_TRANSLUCENT).WithEmboss(true))
@@ -458,14 +443,9 @@
   }
 };
 
-<<<<<<< HEAD
-/** A control to show a colour swatch of up to 9 colous. **/
-class IVColorSwatchControl : public IControl, public IVectorBase
-=======
-/** A control to show a colour swatch of up to 9 colous. */
+/** A control to show a colour swatch of up to 9 colours. */
 class IVColorSwatchControl : public IControl
                            , public IVectorBase
->>>>>>> f3e4d661
 {
 public:
   enum class ECellLayout { kGrid, kHorizontal, kVertical };
