/*
 ==============================================================================

 This file is part of the iPlug 2 library. Copyright (C) the iPlug 2 developers.

 See LICENSE.txt for  more info.

 ==============================================================================
*/

#pragma once

/**
 * @file
 * @copydoc TestMultiPathControl
 */

#include "IControl.h"

/** Control to test drawing paths in path-based drawing backends
 *   @ingroup TestControls */
class TestMultiPathControl : public IKnobControlBase
{
public:
  TestMultiPathControl(IRECT rect, int paramIdx = kNoParameter)
  : IKnobControlBase(rect, paramIdx)
  , mShape(0)
  {
    SetTooltip("TestMultiPathControl");
  }

  void Draw(IGraphics& g) override
  {
    g.DrawRoundRect(COLOR_BLACK, mRECT, 5.);
    
    const double value = GetValue();

    if (g.HasPathSupport())
    {
<<<<<<< HEAD
      double r = value * (mRECT.H() / 2.0);
=======
      double r0 = mValue * (mRECT.H() / 2.0);
      float l = mRECT.L + mRECT.W() * 0.1;
      float r = mRECT.L + mRECT.W() * 0.9;
      float t = mRECT.T + mRECT.H() * 0.1;
      float b = mRECT.T + mRECT.H() * 0.9;
      float l0 = mRECT.L + mRECT.W() * 0.2;
      float t0 = mRECT.T + mRECT.H() * 0.3;
      float b0 = mRECT.T + mRECT.H() * 0.7;
      float mx = mRECT.L + mRECT.W() * 0.43;
      float my = mRECT.MH();

>>>>>>> dfcbf773
      if (mShape == 0)
      {
        g.PathCircle(mRECT.MW(), mRECT.MH(), r0);
        g.PathCircle(mRECT.MW(), mRECT.MH(), r0 * 0.5);
      }
      else if (mShape == 1)
      {
        float pad1 = (mRECT.W() / 2.0) * (1.0 - GetValue());
        float pad2 = (mRECT.H() / 2.0) * (1.0 - GetValue());
        IRECT size1 = mRECT.GetPadded(-pad1, -pad2, -pad1, -pad2);
        pad1 = (size1.W() / 2.0) * (1.0 - GetValue());
        pad2 = (size1.H() / 2.0) * (1.0 - GetValue());
        IRECT size2 = size1.GetPadded(-pad1, -pad2, -pad1, -pad2);
        g.PathRect(size1);
        g.PathRect(size2);
      }
      else if (mShape == 2)
      {
        float pad1 = (mRECT.W() / 2.0) * (1.0 - GetValue());
        float pad2 = (mRECT.H() / 2.0) * (1.0 - GetValue());
        IRECT size1 = mRECT.GetPadded(-pad1, -pad2, -pad1, -pad2);
        pad1 = (size1.W() / 2.0) * (1.0 - GetValue());
        pad2 = (size1.H() / 2.0) * (1.0 - GetValue());
        IRECT size2 = size1.GetPadded(-pad1, -pad2, -pad1, -pad2);
        g.PathRoundRect(size1, size1.H() * 0.125);
        g.PathRoundRect(size2, size2.H() * 0.125);
      }
      else if (mShape == 3)
      {
        g.PathMoveTo(mRECT.L, mRECT.B);
        g.PathCurveTo(mRECT.L + mRECT.W() * 0.125, mRECT.T + mRECT.H() * 0.725, mRECT.L + mRECT.W() * 0.25, mRECT.T + mRECT.H() * 0.35, mRECT.MW(), mRECT.MH());
        g.PathLineTo(mRECT.MW(), mRECT.B);
        g.PathClose();
      }
      else if (mShape == 4)
      {
        g.PathMoveTo(l, b);
        g.PathLineTo(l, t);
        g.PathLineTo(r, t);
        g.PathLineTo(l0, b0);
        g.PathLineTo(l0, t0);
        g.PathLineTo(r, b);
        g.PathClose();
      }
      else if (mShape == 5)
      {
        g.PathMoveTo(l, b);
        g.PathLineTo(l, t);
        g.PathLineTo(r, t);
        g.PathLineTo(mx, my);
        g.PathLineTo(l0, t0);
        g.PathLineTo(l0, b0);
        g.PathLineTo(mx, my);
        g.PathLineTo(r, b);
        g.PathClose();
      }
      else if (mShape == 6)
      {
        g.PathMoveTo(l, b);
        g.PathLineTo(l, t);
        g.PathLineTo(r, t);
        g.PathLineTo(mx, my);
        g.PathLineTo(r, b);
        g.PathClose();
        g.PathMoveTo(l0, b0);
        g.PathLineTo(l0, t0);
        g.PathLineTo(mx, my);
        g.PathClose();
      }
      else if (mShape == 7)
      {
        g.PathMoveTo(l, b);
        g.PathLineTo(l, t);
        g.PathLineTo(r, t);
        g.PathLineTo(mx, my);
        g.PathLineTo(r, b);
        g.PathClose();
        g.PathMoveTo(l0, t0);
        g.PathLineTo(l0, b0);
        g.PathLineTo(mx, my);
        g.PathClose();
      }
        
      IFillOptions fillOptions;
      fillOptions.mFillRule = value > 0.5 ? kFillEvenOdd : kFillWinding;
      fillOptions.mPreserve = true;
      IStrokeOptions strokeOptions;
      float dashes[] = { 11, 4, 7 };
      strokeOptions.mDash.SetDash(dashes, 0.0, 2);
      g.PathFill(COLOR_BLACK, fillOptions);
      g.PathStroke(COLOR_WHITE, 1, strokeOptions);
    }
    else
      g.DrawText(mText, "UNSUPPORTED", mRECT);
  }

  void OnMouseDown(float x, float y, const IMouseMod& mod) override
  {
    if (++mShape > 7)
      mShape = 0;

    SetDirty(false);
  }

private:
  int mShape;
};<|MERGE_RESOLUTION|>--- conflicted
+++ resolved
@@ -37,10 +37,7 @@
 
     if (g.HasPathSupport())
     {
-<<<<<<< HEAD
-      double r = value * (mRECT.H() / 2.0);
-=======
-      double r0 = mValue * (mRECT.H() / 2.0);
+      double r0 = value * (mRECT.H() / 2.0);
       float l = mRECT.L + mRECT.W() * 0.1;
       float r = mRECT.L + mRECT.W() * 0.9;
       float t = mRECT.T + mRECT.H() * 0.1;
@@ -51,7 +48,6 @@
       float mx = mRECT.L + mRECT.W() * 0.43;
       float my = mRECT.MH();
 
->>>>>>> dfcbf773
       if (mShape == 0)
       {
         g.PathCircle(mRECT.MW(), mRECT.MH(), r0);
