--- conflicted
+++ resolved
@@ -336,27 +336,8 @@
 
 void IPopupMenuControl::DrawPanelShadow(IGraphics& g, MenuPanel* panel)
 {
-<<<<<<< HEAD
-#if defined IGRAPHICS_NANOVG || ENABLE_SHADOW
-  IRECT inner = panel->mRECT.GetPadded(-mDropShadowSize);
-#endif
-    
-#ifdef IGRAPHICS_NANOVG
-  g.DrawFastDropShadow(inner, panel->mRECT, 2.0, mRoundness * 2.f, 10.f, &panel->mBlend);
-#elif ENABLE_SHADOW
-  if (!g.CheckLayer(panel->mShadowLayer))
-  {
-    g.StartLayer(this, panel->mRECT);
-    g.FillRoundRect(COLOR_BLACK, inner, mRoundness);
-    panel->mShadowLayer = g.EndLayer();
-    g.ApplyLayerDropShadow(panel->mShadowLayer, IShadow(COLOR_BLACK_DROP_SHADOW, 20.0, 0.0, yDrop, 1.0, true));
-  }
-  g.DrawLayer(panel->mShadowLayer, &panel->mBlend);
-#endif
-=======
   IRECT inner = panel->mRECT.GetPadded(-mDropShadowSize);
   g.DrawFastDropShadow(inner, panel->mRECT, 2.0, mRoundness, 10.f, &panel->mBlend);
->>>>>>> 96ed3ece
 }
 
 void IPopupMenuControl::DrawCellBackground(IGraphics& g, const IRECT& bounds, const IPopupMenu::Item* pItem, bool sel, IBlend* pBlend)
