/*
 ==============================================================================

 This file is part of the iPlug 2 library. Copyright (C) the iPlug 2 developers.

 See LICENSE.txt for  more info.

 ==============================================================================
*/

/**
 * @file
 * @brief IControls implementation
 * @ingroup Controls
 */

#include "IControls.h"

#pragma mark - VECTOR CONTROLS

const IColor IVKeyboardControl::DEFAULT_BK_COLOR = IColor(255, 70, 70, 70);
const IColor IVKeyboardControl::DEFAULT_WK_COLOR = IColor(255, 240, 240, 240);
const IColor IVKeyboardControl::DEFAULT_PK_COLOR = IColor(60, 0, 0, 0);
const IColor IVKeyboardControl::DEFAULT_FR_COLOR = DEFAULT_BK_COLOR;

IVButtonControl::IVButtonControl(IRECT bounds, IActionFunction actionFunc,
                                 const char* label,
                                 const IText& text, const IVColorSpec& colorSpec)
: IButtonControlBase(bounds, actionFunc)
, IVectorBase(colorSpec)
{
  AttachIControl(this, label);
  mDblAsSingleClick = true;
  mText = text;
}

void IVButtonControl::Draw(IGraphics& g)
{
<<<<<<< HEAD
  DrawBackGround(g, mRECT);
  DrawWidget(g);
  DrawTitle(g);
  DrawValue(g);
}

void IVButtonControl::DrawWidget(IGraphics& g)
{
  DrawVectorButton(g, mWidgetBounds, (bool) mValue, mMouseIsOver);
}

void IVButtonControl::OnResize()
{
  SetTargetRECT(CalculateRects(mRECT, mTitleStr.Get(), "", true));
  SetDirty(false);
}

bool IVButtonControl::IsHit(float x, float y) const
{
  return mWidgetBounds.Contains(x, y);
=======
  IRECT handleBounds = DrawVectorButton(g, mRECT, (bool) GetValue(), mMouseIsOver);
  
  if(CStringHasContents(mStr.Get()))
    g.DrawText(mText, mStr.Get(), handleBounds);
>>>>>>> 1547151c
}

IVSwitchControl::IVSwitchControl(IRECT bounds, int paramIdx, const char* label, const IVColorSpec& colorSpec)
  : ISwitchControlBase(bounds, paramIdx, FlashCircleClickActionFunc)
  , IVectorBase(colorSpec)
{
  AttachIControl(this, label);
  mDblAsSingleClick = true;
}

IVSwitchControl::IVSwitchControl(IRECT bounds, IActionFunction actionFunc, const char* label, const IVColorSpec& colorSpec, int numStates)
: ISwitchControlBase(bounds, kNoParameter, actionFunc, numStates)
, IVectorBase(colorSpec)
{
  AttachIControl(this, label);
  mDblAsSingleClick = true;
}

void IVSwitchControl::Draw(IGraphics& g)
{
  DrawBackGround(g, mRECT);
  DrawWidget(g);
  DrawTitle(g);
  DrawValue(g);
}

void IVSwitchControl::DrawWidget(IGraphics& g)
{
  DrawVectorButton(g, mWidgetBounds, (bool) mValue, mMouseIsOver);
}

void IVSwitchControl::SetDirty(bool push, int valIdx)
{
  IControl::SetDirty(push);

  const IParam* pParam = GetParam();

  if(pParam)
    pParam->GetDisplayForHost(mValueStr);
}

void IVSwitchControl::OnResize()
{
  SetTargetRECT(CalculateRects(mRECT, mTitleStr.Get(), "", true));
  SetDirty(false);
}

bool IVSwitchControl::IsHit(float x, float y) const
{
  return mWidgetBounds.Contains(x, y);
}

IVRadioButtonControl::IVRadioButtonControl(IRECT bounds, int paramIdx, IActionFunction actionFunc,
  const IVColorSpec& colorSpec, int numStates, EDirection dir)
: ISwitchControlBase(bounds, paramIdx, actionFunc, numStates)
, IVectorBase(colorSpec)
, mDirection(dir)
{
  AttachIControl(this, "");//TODO
  mDblAsSingleClick = true;
  mText.mAlign = IText::kAlignNear;
  mText.mVAlign = IText::kVAlignMiddle;
  mDrawShadows = false;

  if(GetParam())
  {
    for (int i = 0; i < mNumStates; i++)
    {
      mLabels.Add(new WDL_String(GetParam()->GetDisplayText(i)));
    }
  }
}

void IVRadioButtonControl::Draw(IGraphics& g)
{
<<<<<<< HEAD
  DrawWidget(g);
}

void IVRadioButtonControl::DrawWidget(IGraphics& g)
{
  int hit = int(0.5 + mValue * (double) (mNumStates - 1));
=======
  int hit = int(0.5 + GetValue() * (double) (mNumStates - 1));
>>>>>>> 1547151c
  
  for (int i = 0; i < mNumStates; i++)
  {
    IRECT r = mButtons.Get()[i];
    DrawVectorButton(g, r.FracRectHorizontal(0.25f).GetCentredInside(10.f), i == hit , mMouseIsOver);
    
    if (mLabels.Get(i))
    {
      r = r.FracRectHorizontal(0.7f, true);
      i == hit ? mText.mFGColor = COLOR_WHITE : mText.mFGColor = COLOR_BLACK;
      g.DrawText(mText, mLabels.Get(i)->Get(), r);
    }
  }
}


//bool IVRadioButtonControl::IsHit(float x, float y) const
//{
//  bool hit = false;
//  
//  for (int i = 0; i < mNumStates; i++)
//  {
//    hit |= mButtons.Get()[i].Contains(x, y);
//  }
//  
//  return hit;
//}

void IVRadioButtonControl::OnResize()
{
  mButtons.Resize(0);
  
  for (int i = 0; i < mNumStates; i++)
  {
    mButtons.Add(mRECT.SubRect(mDirection, mNumStates, i));
  }
}

IVKnobControl::IVKnobControl(IRECT bounds, int paramIdx,
                             const char* label,
                             const IVColorSpec& colorSpec,
                             float aMin, float aMax,
                             EDirection direction, double gearing)
: IKnobControlBase(bounds, paramIdx, direction, gearing)
, IVectorBase(colorSpec)
, mAngleMin(aMin)
, mAngleMax(aMax)
{
  //  if(mDisplayParamValue) // TODO: wrong
//    DisablePrompt(false);
  
  AttachIControl(this, label);
}

IVKnobControl::IVKnobControl(IRECT bounds, IActionFunction actionFunction,
                             const char* label,
                             const IVColorSpec& colorSpec,
                             float aMin, float aMax,
                             EDirection direction, double gearing)
: IKnobControlBase(bounds, kNoParameter, direction, gearing)
, IVectorBase(colorSpec)
, mAngleMin(aMin)
, mAngleMax(aMax)
{
//  if(mDisplayParamValue) // TODO: wrong
//    DisablePrompt(false);

  SetActionFunction(actionFunction);
  AttachIControl(this, label);
}

void IVKnobControl::Draw(IGraphics& g)
{
<<<<<<< HEAD
  DrawBackGround(g, mRECT);
  DrawWidget(g);
  DrawTitle(g);
  DrawValue(g);
}
=======
  g.FillRect(GetColor(kBG), mRECT);

  const float v = mAngleMin + ((float) GetValue() * (mAngleMax - mAngleMin));
  const float cx = mHandleBounds.MW(), cy = mHandleBounds.MH();
  const float radius = (mHandleBounds.W()/2.f);

  g.DrawArc(GetColor(kFR), cx, cy, radius + 5.f, mAngleMin, v, 0, 3.f);
  
  if(mDrawShadows && !mEmboss)
    g.FillCircle(GetColor(kSH), cx + mShadowOffset, cy + mShadowOffset, radius);
  
  g.FillCircle(GetColor(kFG), cx, cy, radius);

  g.DrawCircle(GetColor(kON), cx, cy, radius * 0.9f, 0, mFrameThickness);
>>>>>>> 1547151c

void IVKnobControl::DrawWidget(IGraphics& g)
{
  const float radius = (mWidgetBounds.H()/2.f);
  const float cx = mWidgetBounds.MW(), cy = mWidgetBounds.MH();
  
  if(!IsGrayed())
  {
    const float v = mAngleMin + ((float)mValue * (mAngleMax - mAngleMin));
    
    g.DrawArc(GetColor(kFR), cx, cy, radius + 5.f, mAngleMin, v, 0, 3.f);
    
    if(mDrawShadows && !mEmboss)
      g.FillCircle(GetColor(kSH), cx + mShadowOffset, cy + mShadowOffset, radius);
    
    g.FillCircle(GetColor(kFG), cx, cy, radius);
    
    g.DrawCircle(GetColor(kON), cx, cy, radius * 0.9f, 0, mFrameThickness);
    
    if(mMouseIsOver)
      g.FillCircle(GetColor(kHL), cx, cy, radius * 0.8f);
    
    g.DrawCircle(GetColor(kFR), cx, cy, radius, 0, mFrameThickness);
    g.DrawRadialLine(GetColor(kFR), cx, cy, v, 0.7f * radius, 0.9f * radius, 0, mFrameThickness);
  }
  else
  {
    g.FillCircle(GetColor(kOFF), cx, cy, radius);
  }
}

void IVKnobControl::OnMouseDown(float x, float y, const IMouseMod& mod)
{
  if(mDisplayParamValue && mValueBounds.Contains(x, y))
  {
    PromptUserInput(mValueBounds);
  }
  else
    IKnobControlBase::OnMouseDown(x, y, mod);
}

void IVKnobControl::OnResize()
{
  SetTargetRECT(CalculateRects(mRECT, mTitleStr.Get()));
  SetDirty(false);
}

bool IVKnobControl::IsHit(float x, float y) const
{
  return mWidgetBounds.Contains(x, y);
}

IVSliderControl::IVSliderControl(IRECT bounds, int paramIdx,
                const char* label,
                const IVColorSpec& colorSpec,
                EDirection dir, bool onlyHandle, float handleSize, float trackSize)
: ISliderControlBase(bounds, paramIdx, dir, onlyHandle, handleSize)
, IVectorBase(colorSpec)
, mTrackSize(trackSize)
{
  AttachIControl(this, label);
}

IVSliderControl::IVSliderControl(IRECT bounds, IActionFunction aF,
                const char* label,
                const IVColorSpec& colorSpec,
                EDirection dir, bool onlyHandle, float handleSize, float trackSize)
: ISliderControlBase(bounds, aF, dir, onlyHandle, handleSize)
, IVectorBase(colorSpec)
, mTrackSize(trackSize)
{
  AttachIControl(this, label);
}

void IVSliderControl::Draw(IGraphics& g)
{
  DrawBackGround(g, mRECT);
  DrawWidget(g);
  DrawTitle(g);
  DrawValue(g);
}

void IVSliderControl::DrawWidget(IGraphics& g)
{
  const float halfHandleSize = mHandleSize / 2.f;

  //track
<<<<<<< HEAD
  IRECT filledTrack = mTrack.FracRect(mDirection, (float) mValue);
  
=======
  IRECT filledTrack = mTrack.FracRect(mDirection, (float) GetValue());

>>>>>>> 1547151c
  g.FillRect(GetColor(kFR), mTrack);
  g.FillRect(GetColor(kFG), filledTrack);
  
  g.DrawRect(GetColor(kFR), mTrack);
  
  float cx, cy;
  
  if(mDirection == kVertical)
  {
    cx = filledTrack.MW();
    cy = filledTrack.T;
  }
  else
  {
    cx = filledTrack.R;
    cy = filledTrack.MH();
  }
  
  //Handle
  if(mDrawShadows && !mEmboss)
    g.FillCircle(GetColor(kSH), cx + mShadowOffset, cy + mShadowOffset, halfHandleSize);
  
  g.FillCircle(GetColor(kFG), cx, cy, halfHandleSize);
  
  if(GetMouseIsOver())
    g.FillCircle(GetColor(kHL), cx, cy, halfHandleSize);
  
  g.DrawCircle(GetColor(kFR), cx, cy, halfHandleSize, 0, mFrameThickness);
  g.DrawCircle(GetColor(kON), cx, cy, halfHandleSize * 0.7f, 0, mFrameThickness);
}

void IVSliderControl::OnResize()
{
  CalculateRects(mRECT, mTitleStr.Get());
  
  if(mDirection == kVertical)
    mTrack = mWidgetBounds.GetPadded(-mHandleSize).GetMidHPadded(mTrackSize);
  else
    mTrack = mWidgetBounds.GetPadded(-mHandleSize).GetMidVPadded(mTrackSize);

  SetDirty(false);
}

IVRangeSliderControl::IVRangeSliderControl(IRECT bounds, int paramIdxLo, int paramIdxHi)
  :IVSliderControl(bounds)
{
  SetNVals(2);
  SetParamIdx(paramIdxLo, 0);
  SetParamIdx(paramIdxHi, 1);

  mTrackSize = bounds.W();
}

void IVRangeSliderControl::Draw(IGraphics & g)
{
  g.FillRect(GetColor(kBG), mRECT);

  //const float halfHandleSize = mHandleSize / 2.f;

  //track
  const float minVal = (float) std::min(GetValue(0), GetValue(1));
  const float maxVal = (float) std::max(GetValue(0), GetValue(1));

  IRECT filledTrack = { mTrack.L, mTrack.B - (maxVal * mTrack.H()), mTrack.R, mTrack.B - (minVal * mTrack.H()) };

  g.FillRect(GetColor(kFR), mTrack);
  g.FillRect(GetColor(kFG), filledTrack);
  g.DrawRect(GetColor(kFR), mTrack);

  float cx[2];
  float cy[2];

  if (mDirection == kVertical)
  {
    cx[0] = cx[1] = filledTrack.MW();
    cy[0] = filledTrack.T;
    cy[1] = filledTrack.B;
  }
  else
  {
    cx[0] = filledTrack.L;
    cx[1] = filledTrack.R;
    cy[0] = cy[1] = filledTrack.MH();
  }

  ////Handles
  //for (int i = 0; i < 2; i++)
  //{
  //  if (mDrawShadows && !mEmboss)
  //    g.FillCircle(GetColor(kSH), cx[i] + mShadowOffset, cy[i] + mShadowOffset, halfHandleSize);

  //  g.FillCircle(GetColor(kFG), cx[i], cy[i], halfHandleSize);

  //  if (GetMouseIsOver())
  //    g.FillCircle(GetColor(kHL), cx[i], cy[i], halfHandleSize);

  //  g.DrawCircle(GetColor(kFR), cx[i], cy[i], halfHandleSize, 0, mFrameThickness);
  //  g.DrawCircle(GetColor(kON), cx[i], cy[i], halfHandleSize * 0.7f, 0, mFrameThickness);
  //}
}

void IVRangeSliderControl::OnMouseDown(float x, float y, const IMouseMod & mod)
{
  SnapToMouse(x, y, mDirection, mTrack);
}

void IVRangeSliderControl::OnMouseDrag(float x, float y, float dX, float dY, const IMouseMod & mod)
{
  SnapToMouse(x, y, mDirection, mTrack);
}

#pragma mark - BITMAP CONTROLS

void IBSwitchControl::OnMouseDown(float x, float y, const IMouseMod& mod)
{
  if (mBitmap.N() > 1)
    SetValue(GetValue() + 1.0 / (double)(mBitmap.N() - 1));
  else
    SetValue(GetValue() + 1.0);

  if (GetValue() > 1.001)
    SetValue(0.);

  SetDirty();
}

IBSliderControl::IBSliderControl(IRECT bounds, int paramIdx, const IBitmap& bitmap,
                                 EDirection dir, bool onlyHandle)
: ISliderControlBase(bounds, paramIdx, dir, onlyHandle)
, IBitmapBase(bitmap)
{
  mTrack = bounds; // TODO: check
}

IBSliderControl::IBSliderControl(float x, float y, int len, int paramIdx, const IBitmap& bitmap, EDirection dir, bool onlyHandle)
: ISliderControlBase(IRECT(x, y, x + bitmap.W(), y + len), paramIdx)
, IBitmapBase(bitmap)
{
  if (dir == kVertical)
  {
    mRECT = mTargetRECT = IRECT(x, y, x + bitmap.W(), y + len);
    mTrack = mRECT.GetPadded(0, -(float) bitmap.H(), 0, 0);
  }
  else
  {
    mRECT = mTargetRECT = IRECT(x, y, x + len, y + bitmap.H());
    mTrack = mRECT.GetPadded(0, 0, -(float) bitmap.W(), 0);
  }
}

void IBSliderControl::Draw(IGraphics& g)
{
  IRECT r = GetHandleBounds();
  g.DrawBitmap(mBitmap, r, 1, &mBlend);
}

void IBSliderControl::OnRescale()
{
  mBitmap = GetUI()->GetScaledBitmap(mBitmap);
}

void IBSliderControl::OnResize()
{
  SetDirty(false);
}

IRECT IBSliderControl::GetHandleBounds(double value) const
{
  if (value < 0.0)
    value = GetValue();
  
  IRECT r(mRECT.L, mRECT.T, mRECT.L + mBitmap.W(), mRECT.T + mBitmap.H());

  if (mDirection == kVertical)
  {
    float offs = (1.f - (float) value) * mTrack.H();
    r.T += offs;
    r.B += offs;
  }
  else
  {
    float offs = (float) value * mTrack.W();
    r.L += offs;
    r.R += offs;
  }
  return r;
}<|MERGE_RESOLUTION|>--- conflicted
+++ resolved
@@ -36,7 +36,6 @@
 
 void IVButtonControl::Draw(IGraphics& g)
 {
-<<<<<<< HEAD
   DrawBackGround(g, mRECT);
   DrawWidget(g);
   DrawTitle(g);
@@ -45,7 +44,7 @@
 
 void IVButtonControl::DrawWidget(IGraphics& g)
 {
-  DrawVectorButton(g, mWidgetBounds, (bool) mValue, mMouseIsOver);
+  DrawVectorButton(g, mWidgetBounds, (bool) GetValue(), mMouseIsOver);
 }
 
 void IVButtonControl::OnResize()
@@ -57,16 +56,10 @@
 bool IVButtonControl::IsHit(float x, float y) const
 {
   return mWidgetBounds.Contains(x, y);
-=======
-  IRECT handleBounds = DrawVectorButton(g, mRECT, (bool) GetValue(), mMouseIsOver);
-  
-  if(CStringHasContents(mStr.Get()))
-    g.DrawText(mText, mStr.Get(), handleBounds);
->>>>>>> 1547151c
 }
 
 IVSwitchControl::IVSwitchControl(IRECT bounds, int paramIdx, const char* label, const IVColorSpec& colorSpec)
-  : ISwitchControlBase(bounds, paramIdx, FlashCircleClickActionFunc)
+  : ISwitchControlBase(bounds, paramIdx, SplashClickActionFunc)
   , IVectorBase(colorSpec)
 {
   AttachIControl(this, label);
@@ -91,7 +84,7 @@
 
 void IVSwitchControl::DrawWidget(IGraphics& g)
 {
-  DrawVectorButton(g, mWidgetBounds, (bool) mValue, mMouseIsOver);
+  DrawVectorButton(g, mWidgetBounds, (bool) GetValue(), mMouseIsOver);
 }
 
 void IVSwitchControl::SetDirty(bool push, int valIdx)
@@ -138,16 +131,12 @@
 
 void IVRadioButtonControl::Draw(IGraphics& g)
 {
-<<<<<<< HEAD
   DrawWidget(g);
 }
 
 void IVRadioButtonControl::DrawWidget(IGraphics& g)
 {
-  int hit = int(0.5 + mValue * (double) (mNumStates - 1));
-=======
   int hit = int(0.5 + GetValue() * (double) (mNumStates - 1));
->>>>>>> 1547151c
   
   for (int i = 0; i < mNumStates; i++)
   {
@@ -221,28 +210,11 @@
 
 void IVKnobControl::Draw(IGraphics& g)
 {
-<<<<<<< HEAD
   DrawBackGround(g, mRECT);
   DrawWidget(g);
   DrawTitle(g);
   DrawValue(g);
 }
-=======
-  g.FillRect(GetColor(kBG), mRECT);
-
-  const float v = mAngleMin + ((float) GetValue() * (mAngleMax - mAngleMin));
-  const float cx = mHandleBounds.MW(), cy = mHandleBounds.MH();
-  const float radius = (mHandleBounds.W()/2.f);
-
-  g.DrawArc(GetColor(kFR), cx, cy, radius + 5.f, mAngleMin, v, 0, 3.f);
-  
-  if(mDrawShadows && !mEmboss)
-    g.FillCircle(GetColor(kSH), cx + mShadowOffset, cy + mShadowOffset, radius);
-  
-  g.FillCircle(GetColor(kFG), cx, cy, radius);
-
-  g.DrawCircle(GetColor(kON), cx, cy, radius * 0.9f, 0, mFrameThickness);
->>>>>>> 1547151c
 
 void IVKnobControl::DrawWidget(IGraphics& g)
 {
@@ -251,7 +223,7 @@
   
   if(!IsGrayed())
   {
-    const float v = mAngleMin + ((float)mValue * (mAngleMax - mAngleMin));
+    const float v = mAngleMin + ((float) GetValue() * (mAngleMax - mAngleMin));
     
     g.DrawArc(GetColor(kFR), cx, cy, radius + 5.f, mAngleMin, v, 0, 3.f);
     
@@ -330,13 +302,8 @@
   const float halfHandleSize = mHandleSize / 2.f;
 
   //track
-<<<<<<< HEAD
-  IRECT filledTrack = mTrack.FracRect(mDirection, (float) mValue);
-  
-=======
   IRECT filledTrack = mTrack.FracRect(mDirection, (float) GetValue());
 
->>>>>>> 1547151c
   g.FillRect(GetColor(kFR), mTrack);
   g.FillRect(GetColor(kFG), filledTrack);
   
