
#include "IGraphics.h"

#define NANOSVG_IMPLEMENTATION
#include "nanosvg.h"

#ifdef VST3_API
#include "IPlugVST3.h"
#include "pluginterfaces/base/ustring.h"
#endif

#include "IPlugParameter.h"
#include "IPlugPluginBase.h"

#include "IControl.h"
#include "IControls.h"
#include "IGraphicsLiveEdit.h"
#include "IPerfDisplayControl.h"
#include "IPopupMenuControl.h"

struct SVGHolder
{
  NSVGimage* mImage = nullptr;

  SVGHolder(NSVGimage* pImage)
  : mImage(pImage)
  {
  }

  ~SVGHolder()
  {
    if(mImage)
      nsvgDelete(mImage);

    mImage = nullptr;
  }
};

static StaticStorage<APIBitmap> s_bitmapCache;
static StaticStorage<SVGHolder> s_SVGCache;

IGraphics::IGraphics(IGEditorDelegate& dlg, int w, int h, int fps, float scale)
: mDelegate(dlg)
, mWidth(w)
, mHeight(h)
, mScale(scale)
{
  mFPS = (fps > 0 ? fps : DEFAULT_FPS);
}

IGraphics::~IGraphics()
{
  if (mKeyCatcher)
    DELETE_NULL(mKeyCatcher);

  if (mPopupControl)
    DELETE_NULL(mPopupControl);
  
  if (mCornerResizer)
    DELETE_NULL(mCornerResizer);

#if !defined(NDEBUG)
  if (mLiveEdit)
    DELETE_NULL(mLiveEdit);
#endif

  mControls.Empty(true);
}

void IGraphics::Resize(int w, int h, float scale)
{
  DBGMSG("resize %i, resize %i, scale %f\n", w, h, scale);
  ReleaseMouseCapture();

  mScale = scale;
  mWidth = w;
  mHeight = h;
  
  if (mCornerResizer)
    mCornerResizer->OnRescale();
  
  // TODO: Use natural resolution bitmaps where possible?

  GetDelegate()->ResizeGraphicsFromUI((int) (w * scale), (int) (h * scale), scale);
}

void IGraphics::OnResizeOrRescale()
{
  int i, n = mControls.GetSize();
  IControl** ppControl = mControls.GetList();
  for (i = 0; i < n; ++i, ++ppControl)
  {
    IControl* pControl = *ppControl;
    pControl->OnRescale();
    pControl->OnResize();
  }

  SetAllControlsDirty();
}

void IGraphics::SetControlValueFromStringAfterPrompt(IControl& control, const char* str)
{
  const IParam* pParam = control.GetParam();

  if (pParam)
  {
    const double v = pParam->StringToValue(str);
    control.SetValueFromUserInput(pParam->ToNormalized(v));
  }
}

void IGraphics::AttachBackground(const char* name)
{
  IBitmap bg = LoadBitmap(name, 1, false);
  IControl* pBG = new IBitmapControl(mDelegate, 0, 0, bg, kNoParameter, kBlendClobber);
  pBG->SetGraphics(this);
  mControls.Insert(0, pBG);
}

void IGraphics::AttachPanelBackground(const IColor& color)
{
  IControl* pBG = new IPanelControl(mDelegate, GetBounds(), color);
  pBG->SetGraphics(this);
  mControls.Insert(0, pBG);
}

int IGraphics::AttachControl(IControl* pControl, int controlTag, const char* group)
{
  pControl->SetGraphics(this);
  pControl->SetTag(controlTag);
  pControl->SetGroup(group);
  mControls.Add(pControl);
  return mControls.GetSize() - 1;
}

void IGraphics::AttachKeyCatcher(IControl* pControl)
{
  mKeyCatcher = pControl;
  mKeyCatcher->SetGraphics(this);
}

void IGraphics::AttachCornerResizer(EUIResizerMode sizeMode)
{
  AttachCornerResizer(new ICornerResizerBase(mDelegate, GetBounds(), 20), sizeMode);
}

void IGraphics::AttachCornerResizer(ICornerResizerBase* pControl, EUIResizerMode sizeMode)
{
  mGUISizeMode = sizeMode;
  mCornerResizer = pControl;
  mCornerResizer->SetGraphics(this);
}

void IGraphics::AttachPopupMenuControl(IPopupMenuControl* pControl)
{
  mPopupControl = pControl;
  mPopupControl->SetGraphics(this);
}

void IGraphics::AttachPerformanceDisplay()
{
  mPerfDisplay = new IPerfDisplayControl(mDelegate, GetBounds().GetPadded(-10).GetRECTFromTLHC(200, 50));
  mPerfDisplay->SetGraphics(this);
}

IControl* IGraphics::GetControlWithTag(int controlTag)
{
  int i, n = mControls.GetSize();
  IControl** ppControl = mControls.GetList();
  for (i = 0; i < n; ++i, ++ppControl)
  {
    IControl* pControl = *ppControl;
    if (pControl->GetTag() == controlTag)
    {
      return pControl;
    }
  }
  
  return nullptr;
}

void IGraphics::HideControl(int paramIdx, bool hide)
{
  int i, n = mControls.GetSize();
  IControl** ppControl = mControls.GetList();
  for (i = 0; i < n; ++i, ++ppControl)
  {
    IControl* pControl = *ppControl;
    if (pControl->ParamIdx() == paramIdx)
    {
      pControl->Hide(hide);
    }
    // Could be more than one, don't break until we check them all.
  }
}

void IGraphics::GrayOutControl(int paramIdx, bool gray)
{
  int i, n = mControls.GetSize();
  IControl** ppControl = mControls.GetList();
  for (i = 0; i < n; ++i, ++ppControl)
  {
    IControl* pControl = *ppControl;
    if (pControl->ParamIdx() == paramIdx)
    {
      pControl->GrayOut(gray);
    }
    // Could be more than one, don't break until we check them all.
  }
}

void IGraphics::ClampControl(int paramIdx, double lo, double hi, bool normalized)
{
  if (!normalized)
  {
    const IParam* pParam = mDelegate.GetParam(paramIdx);

    if (pParam)
    {
      lo = pParam->ToNormalized(lo);
      hi = pParam->ToNormalized(hi);
    }
  }

  int i, n = mControls.GetSize();
  IControl** ppControl = mControls.GetList();
  for (i = 0; i < n; ++i, ++ppControl)
  {
    IControl* pControl = *ppControl;
    if (pControl->ParamIdx() == paramIdx)
    {
      pControl->Clamp(lo, hi);
    }
    // Could be more than one, don't break until we check them all.
  }
}

void IGraphics::ForControlWithParam(int paramIdx, std::function<void(IControl& control)> func)
{
  for (auto c = 0; c < NControls(); c++)
  {
    IControl* pControl = GetControl(c);

    if (pControl->ParamIdx() == paramIdx)
    {
      func(*pControl);
      // Could be more than one, don't break until we check them all.
    }
  }
}

void IGraphics::ForControlInGroup(const char* group, std::function<void(IControl& control)> func)
{
  for (auto c = 0; c < NControls(); c++)
  {
    IControl* pControl = GetControl(c);

    if (CStringHasContents(pControl->GetGroup()))
    {
      if (strcmp(pControl->GetGroup(), group) == 0)
        func(*pControl);
      // Could be more than one, don't break until we check them all.
    }
  }
}


void IGraphics::SetAllControlsDirty()
{
  int i, n = mControls.GetSize();
  IControl** ppControl = mControls.GetList();
  for (i = 0; i < n; ++i, ++ppControl)
  {
    (*ppControl)->SetDirty(false);
  }
}

void IGraphics::SetAllControlsClean()
{
  int i, n = mControls.GetSize();
  IControl** ppControl = mControls.GetList();
  for (i = 0; i < n; ++i, ++ppControl)
  {
   (*ppControl)->SetClean();
  }
}

void IGraphics::AssignParamNameToolTips()
{
  int i, n = mControls.GetSize();
  IControl** ppControl = mControls.GetList();
  for (i = 0; i < n; ++i, ++ppControl)
  {
    IControl* pControl = *ppControl;
    if (pControl->ParamIdx() > -1)
    {
      pControl->SetTooltip(pControl->GetParam()->GetNameForHost());
    }
  }
}

void IGraphics::UpdatePeers(IControl* pCaller) // TODO: this could be really slow
{
  int i, n = mControls.GetSize();
  IControl** ppControl = mControls.GetList();
  for (i = 0; i < n; ++i, ++ppControl) {
    IControl* pControl = *ppControl;
    if (pControl->ParamIdx() == pCaller->ParamIdx() && pControl != pCaller)
    {
      //this is not actually called from the delegate. But we don't want to push the updates to the peers back to the delegate, so we use this method
      pControl->SetValueFromDelegate(pCaller->GetValue());
      // Could be more than one, don't break until we check them all.
    }
  }
}

void IGraphics::PromptUserInput(IControl& control, const IRECT& bounds)
{
  const IParam* pParam = control.GetParam();

  if(pParam)
  {
    IParam::EParamType type = pParam->Type();
    const int nDisplayTexts = pParam->NDisplayTexts();
    WDL_String currentText;

    if ( type == IParam::kTypeEnum || (type == IParam::kTypeBool && nDisplayTexts))
    {
      pParam->GetDisplayForHost(currentText);
      mPromptPopupMenu.Clear();

      // Fill the menu
      for (int i = 0; i < nDisplayTexts; ++i)
      {
        const char* str = pParam->GetDisplayText(i);
        // TODO: what if two parameters have the same text?
        if (!strcmp(str, currentText.Get())) // strings are equal
          mPromptPopupMenu.AddItem( new IPopupMenu::Item(str, IPopupMenu::Item::kChecked), -1 );
        else // not equal
          mPromptPopupMenu.AddItem( new IPopupMenu::Item(str), -1 );
      }

      CreatePopupMenu(mPromptPopupMenu, bounds, &control);
    }
    // TODO: what if there are Int/Double Params with a display text e.g. -96db = "mute"
    else // type == IParam::kTypeInt || type == IParam::kTypeDouble
    {
      pParam->GetDisplayForHost(currentText, false);
      CreateTextEntry(control, control.GetText(), bounds, currentText.Get());
    }
  }
}

void IGraphics::DrawBitmap(IBitmap& bitmap, const IRECT& bounds, int bmpState, const IBlend* pBlend)
{
  int srcX = 0;
  int srcY = 0;

  bmpState = Clip(bmpState, 1, bitmap.N());

  if (bitmap.N() > 1 && bmpState > 1)
  {
    if (bitmap.GetFramesAreHorizontal())
    {
      srcX = int(0.5f + bitmap.W() * (float) (bmpState - 1) / (float) bitmap.N());
    }
    else
    {
      srcY = int(0.5f + bitmap.H() * (float) (bmpState - 1) / (float) bitmap.N());
    }
  }

  return DrawBitmap(bitmap, bounds, srcX, srcY, pBlend);
}

void IGraphics::DrawBitmapedText(IBitmap& bitmap, IRECT& bounds, IText& text, IBlend* pBlend, const char* str, bool vCenter, bool multiline, int charWidth, int charHeight, int charOffset)
{
  if (CStringHasContents(str))
  {
    int stringLength = (int) strlen(str);

    float basicYOffset = 0.;
    float basicXOffset = 0.;

    if (vCenter)
      basicYOffset = bounds.T + ((bounds.H() - charHeight) / 2.f);
    else
      basicYOffset = bounds.T;

    if (text.mAlign == IText::kAlignCenter)
      basicXOffset = bounds.L + ((bounds.W() - (stringLength * charWidth)) / 2.f);
    else if (text.mAlign == IText::kAlignNear)
      basicXOffset = bounds.L;
    else if (text.mAlign == IText::kAlignFar)
      basicXOffset = bounds.R - (stringLength * charWidth);

    int widthAsOneLine = charWidth * stringLength;

    int nLines;
    int stridx = 0;

    int nCharsThatFitIntoLine;

    if(multiline)
    {
      if (widthAsOneLine > bounds.W())
      {
        nCharsThatFitIntoLine = int(bounds.W() / (float)charWidth);
        nLines = int(float(widthAsOneLine) / bounds.W()) + 1;
      }
      else // line is shorter than width of bounds
      {
        nCharsThatFitIntoLine = stringLength;
        nLines = 1;
      }
    }
    else
    {
      nCharsThatFitIntoLine = int(bounds.W() / (float) charWidth);
      nLines = 1;
    }

    for(int line=0; line<nLines; line++)
    {
      float yOffset = basicYOffset + line * charHeight;

      for(int linepos=0; linepos<nCharsThatFitIntoLine; linepos++)
      {
        if (str[stridx] == '\0') return;

        int frameOffset = (int) str[stridx++] - 31; // calculate which frame to look up

        float xOffset = ((float) linepos * ((float) charWidth + (float) charOffset)) + basicXOffset;    // calculate xOffset for character we're drawing
        IRECT charRect = IRECT(xOffset, yOffset, xOffset + charWidth, yOffset + charHeight);
        DrawBitmap(bitmap, charRect, frameOffset, pBlend);
      }
    }
  }
}

void IGraphics::DrawVerticalLine(const IColor& color, const IRECT& bounds, float x, const IBlend* pBlend, float thickness)
{
  x = Clip(x, 0.0f, 1.0f);
  float xi = bounds.L + int(x * (bounds.R - bounds.L));
  return DrawVerticalLine(color, xi, bounds.T, bounds.B, pBlend, thickness);
}

void IGraphics::DrawHorizontalLine(const IColor& color, const IRECT& bounds, float y, const IBlend* pBlend, float thickness)
{
  y = Clip(y, 0.0f, 1.0f);
  float yi = bounds.B - (y * (float) (bounds.B - bounds.T));
  return DrawHorizontalLine(color, yi, bounds.L, bounds.R, pBlend, thickness);
}

void IGraphics::DrawVerticalLine(const IColor& color, float xi, float yLo, float yHi, const IBlend* pBlend, float thickness)
{
  DrawLine(color, xi, yLo, xi, yHi, pBlend, thickness);
}

void IGraphics::DrawHorizontalLine(const IColor& color, float yi, float xLo, float xHi, const IBlend* pBlend, float thickness)
{
  DrawLine(color, xLo, yi, xHi, yi, pBlend, thickness);
}

void IGraphics::DrawRadialLine(const IColor& color, float cx, float cy, float angle, float rMin, float rMax, const IBlend* pBlend, float thickness)
{
  float data[2][2];
  RadialPoints(angle, cx, cy, rMin, rMax, 2, data);
  DrawLine(color, data[0][0], data[0][1], data[1][0], data[1][1], pBlend, thickness);
}

void IGraphics::PathRadialLine(float cx, float cy, float angle, float rMin, float rMax)
{
  float data[2][2];
  RadialPoints(angle, cx, cy, rMin, rMax, 2, data);
  PathLine(data[0][0], data[0][1], data[1][0], data[1][1]);
}

void IGraphics::DrawGrid(const IColor& color, const IRECT& bounds, float gridSizeH, float gridSizeV, const IBlend* pBlend, float thickness)
{
  // Vertical Lines grid
  if (gridSizeH > 1.f)
  {
    for (float x = 0; x < bounds.W(); x += gridSizeH)
    {
      DrawVerticalLine(color, bounds, x/bounds.W(), pBlend, thickness);
    }
  }
    // Horizontal Lines grid
  if (gridSizeV > 1.f)
  {
    for (float y = 0; y < bounds.H(); y += gridSizeV)
    {
      DrawHorizontalLine(color, bounds, y/bounds.H(), pBlend, thickness);
    }
  }
}

void IGraphics::DrawData(const IColor& color, const IRECT& bounds, float* normYPoints, int nPoints, float* normXPoints, const IBlend* pBlend, float thickness)
{
  //TODO:
}

<<<<<<< HEAD
void IGraphics::DrawControl(IControl* pControl)
{
  ClipRegion(mDrawRECT.Intersect(pControl->GetRECT()));
  pControl->Draw(*this);
  
#ifdef AAX_API
  pControl->DrawPTHighlight(*this);
#endif
  
  ResetClipRegion();
}

bool IGraphics::IsDirty(IRECT& bounds)
=======
bool IGraphics::IsDirty(IRECTList& rects)
>>>>>>> 97e19adf
{
  bool dirty = false;
  int i, n = mControls.GetSize();
  IControl** ppControl = mControls.GetList();
  for (i = 0; i < n; ++i, ++ppControl)
  {
    IControl* pControl = *ppControl;
    if (pControl->IsDirty())
    {
      rects.Add(pControl->GetRECT());
      dirty = true;
    }
  }

  if (mPopupControl && mPopupControl->IsDirty())
  {
    rects.Add(mPopupControl->GetRECT());
    dirty = true;
  }

  if (mPerfDisplay)
  {
    bounds = bounds.Union(mPerfDisplay->GetRECT());
    dirty = true;
  }
  
#ifdef USE_IDLE_CALLS
  if (dirty)
  {
    mIdleTicks = 0;
  }
  else if (++mIdleTicks > IDLE_TICKS)
  {
    OnGUIIdle();
    mIdleTicks = 0;
  }
#endif

  return dirty;
}

<<<<<<< HEAD
void IGraphics::BeginFrame()
{
  if(mPerfDisplay)
  {
    const double timestamp = GetTimestamp();
    const double timeDiff = timestamp - mPrevTimestamp;
    mPerfDisplay->Update(timeDiff);
    mPrevTimestamp = timestamp;
  }
}

// The OS is announcing what needs to be redrawn,
// which may be a larger area than what is strictly dirty.
void IGraphics::Draw(const IRECT& bounds)
{
  BeginFrame();
=======
// Draw a control in a region if it needs to be drawn
>>>>>>> 97e19adf

void IGraphics::DrawControl(IControl* pControl, const IRECT& bounds, bool alwaysShow)
{
  if (pControl && bounds.Intersects(pControl->GetRECT()) && (!pControl->IsHidden() || alwaysShow))
  {
    ClipRegion(bounds.Intersect(pControl->GetRECT()));
    pControl->Draw(*this);
    
#ifdef AAX_API
    pControl->DrawPTHighlight(*this);
#endif
    
#ifndef NDEBUG
    // helper for debugging
    if (mShowControlBounds)
    {
      DrawRect(CONTROL_BOUNDS_COLOR, pControl->GetRECT());
    }
#endif
    
    ResetClipRegion();
  }
}

// Draw a region of the graphics (redrawing all contained items)

void IGraphics::Draw(const IRECT& bounds)
{
  int n = mControls.GetSize();
  
  if (!n && !mPopupControl && !mCornerResizer)
    return;
  
  IControl** ppControl = mControls.GetList();
  
  for (auto i = 0; i < n; ++i, ++ppControl)
  {
    DrawControl(*ppControl, bounds, !i);
  }
  
<<<<<<< HEAD
  if(mPerfDisplay != nullptr)
  {
    mPerfDisplay->Draw(*this);
  }
=======
  DrawControl(mPopupControl, bounds, false);
  DrawControl(mCornerResizer, bounds, false);
>>>>>>> 97e19adf

#ifndef NDEBUG
  DrawControl(mLiveEdit, bounds, false);
  
  // helper for debugging
  if (mShowAreaDrawn)
  {
    ClipRegion(bounds);
    static IColor c;
    c.Randomise(50);
    FillRect(c, bounds);
    ResetClipRegion();
  }
#endif
}

// Called indicating a number of rectangles in the UI that need to redraw

void IGraphics::Draw(IRECTList& rects)
{
  if (!rects.Size())
    return;
  
  BeginFrame();
    
  if (mStrict)
  {
    IRECT r = rects.Bounds();
    r.PixelAlign();
    Draw(r);
  }
  else
  {
    rects.PixelAlign();
    rects.Optimize();
    
    for (auto i = 0; i < rects.Size(); i++)
      Draw(rects.Get(i));
  }
  
  EndFrame();
}

void IGraphics::SetStrictDrawing(bool strict)
{
  mStrict = strict;
  SetAllControlsDirty();
}

//void IGraphics::MoveMouseCursor(float x, float y)
//{
//  // Call this with the window-relative coords after doing platform specifc cursor move
//
//  if (mMouseCapture >= 0)
//  {
//    //mMouseX = x;
//    //mMouseY = y;
//  }
//}

void IGraphics::OnMouseDown(float x, float y, const IMouseMod& mod)
{
  Trace("IGraphics::OnMouseDown", __LINE__, "x:%0.2f, y:%0.2f, mod:LRSCA: %i%i%i%i%i",
        x, y, mod.L, mod.R, mod.S, mod.C, mod.A);

  mMouseDownX = x;
  mMouseDownY = y;

#if DEBUG
  if(mLiveEdit)
  {
    mLiveEdit->OnMouseDown(x, y, mod);
    return;
  }
#endif

  ReleaseMouseCapture();

  if(mPopupControl && mPopupControl->GetExpanded())
  {
    mPopupControl->OnMouseDown(x, y, mod);
    return;
  }
  
  if(mCornerResizer)
  {
    if(mCornerResizer->GetRECT().Contains(x, y))
    {
      mCornerResizer->OnMouseDown(x, y, mod);
      return;
    }
  }
  
  if(mPerfDisplay)
  {
    if(mPerfDisplay->GetRECT().Contains(x, y))
    {
      mPerfDisplay->OnMouseDown(x, y, mod);
      return;
    }
  }

  int c = GetMouseControlIdx(x, y);
  if (c >= 0)
  {
    mMouseCapture = c;

    IControl* pControl = mControls.Get(c);
    int paramIdx = pControl->ParamIdx();

    #ifdef AAX_API
    if (mAAXViewContainer && paramIdx >= 0)
    {
      uint32_t mods = GetAAXModifiersFromIMouseMod(mod);
      #ifdef OS_WIN
      // required to get start/windows and alt keys
      uint32_t aaxViewMods = 0;
      mAAXViewContainer->GetModifiers(&aaxViewMods);
      mods |= aaxViewMods;
      #endif
      WDL_String paramID;
      paramID.SetFormatted(32, "%i", paramIdx+1);

      if (mAAXViewContainer->HandleParameterMouseDown(paramID.Get(), mods) == AAX_SUCCESS)
      {
        return; // event handled by PT
      }
    }
    #endif

    #ifndef IGRAPHICS_NO_CONTEXT_MENU
    if (mod.R && paramIdx >= 0)
    {
      ReleaseMouseCapture();
      PopupHostContextMenuForParam(c, paramIdx, x, y);
      return;
    }
    #endif

    if (paramIdx >= 0)
      mDelegate.BeginInformHostOfParamChangeFromUI(paramIdx);

    pControl->OnMouseDown(x, y, mod);
  }
}

void IGraphics::OnMouseUp(float x, float y, const IMouseMod& mod)
{
  if(mResizingInProcess)
  {
    mResizingInProcess = false;
    mCornerResizer->OnMouseUp(x, y, mod);
    return;
  }
  
  Trace("IGraphics::OnMouseUp", __LINE__, "x:%0.2f, y:%0.2f, mod:LRSCA: %i%i%i%i%i",
        x, y, mod.L, mod.R, mod.S, mod.C, mod.A);

#if !defined(NDEBUG)
  if(mLiveEdit)
  {
    mLiveEdit->OnMouseUp(x, y, mod);
    return;
  }
#endif


  if(mPopupControl && mPopupControl->GetExpanded())
  {
    ReleaseMouseCapture();

    if(mPopupControl->GetRECT().Contains(x, y))
    {
      mPopupControl->OnMouseUp(x, y, mod);
      return;
    }
  }

  int c = GetMouseControlIdx(x, y);
  ReleaseMouseCapture();

  if (c >= 0)
  {
    IControl* pControl = mControls.Get(c);
    pControl->OnMouseUp(x, y, mod);
    pControl = mControls.Get(c); // needed if the mouse message caused a resize/rebuild
    int paramIdx = pControl->ParamIdx();
    if (paramIdx >= 0)
    {
      mDelegate.EndInformHostOfParamChangeFromUI(paramIdx);
    }
  }
}

bool IGraphics::OnMouseOver(float x, float y, const IMouseMod& mod)
{
  Trace("IGraphics::OnMouseOver", __LINE__, "x:%0.2f, y:%0.2f, mod:LRSCA: %i%i%i%i%i",
        x, y, mod.L, mod.R, mod.S, mod.C, mod.A);

#if !defined(NDEBUG)
  if(mLiveEdit)
  {
    mLiveEdit->OnMouseOver(x, y, mod);
    return true;
  }
#endif

  if(mPopupControl && mPopupControl->GetExpanded())
  {
    if(mPopupControl->GetRECT().Contains(x, y))
    {
      mPopupControl->OnMouseOver(x, y, mod);
    }
    else
      mPopupControl->OnMouseOut();
    
    return true;
  }
  else if(mCornerResizer)
  {
    static bool inCornerResizer = false;
    if(mCornerResizer->GetRECT().Contains(x, y))
    {
      inCornerResizer = true;
      mCornerResizer->OnMouseOver(x, y, mod);
    }
    else {
      if(inCornerResizer) {
        mCornerResizer->OnMouseOut();
        inCornerResizer = false;
      }
    }
  }

  if (mHandleMouseOver)
  {
    int c = GetMouseControlIdx(x, y, true);
    if (mMouseOver >= 0 && mMouseOver != c)
    {
      mControls.Get(mMouseOver)->OnMouseOut();
    }
    mMouseOver = c;
    if (c > 0) // the background should not receive MouseOver calls
    {
      mControls.Get(c)->OnMouseOver(x, y, mod);
      return true;
    }
  }

  return false;
}

//TODO: THIS DOESN'T GET CALLED ON MAC
void IGraphics::OnMouseOut()
{
  Trace("IGraphics::OnMouseOut", __LINE__, "");

  if(mPopupControl && mPopupControl->GetExpanded())
  {
    mPopupControl->OnMouseOut();
  }

  if(mCornerResizer)
  {
    mCornerResizer->OnMouseOut();
  }

  int i, n = mControls.GetSize();
  IControl** ppControl = mControls.GetList();
  for (i = 0; i < n; ++i, ++ppControl)
  {
    IControl* pControl = *ppControl;
    pControl->OnMouseOut();
  }
  mMouseOver = -1;
}

void IGraphics::OnMouseDrag(float x, float y, float dX, float dY, const IMouseMod& mod)
{
  if(mResizingInProcess)
  {
    OnResizeGesture(x, y);

    return;
  }
  
  Trace("IGraphics::OnMouseDrag:", __LINE__, "x:%0.2f, y:%0.2f, dX:%0.2f, dY:%0.2f, mod:LRSCA: %i%i%i%i%i",
        x, y, dX, dY, mod.L, mod.R, mod.S, mod.C, mod.A);

#if !defined(NDEBUG)
  if(mLiveEdit)
  {
    mLiveEdit->OnMouseDrag(x, y, 0, 0, mod);
    return;
  }
#endif

  if(mPopupControl && mPopupControl->GetExpanded())
  {
    mPopupControl->OnMouseDrag(x, y, dX, dY, mod);
    return;
  }

  int c = mMouseCapture;
  if (c >= 0 && (dX != 0 || dY != 0))
    mControls.Get(c)->OnMouseDrag(x, y, dX, dY, mod);
}

bool IGraphics::OnMouseDblClick(float x, float y, const IMouseMod& mod)
{
  Trace("IGraphics::OnMouseDblClick", __LINE__, "x:%0.2f, y:%0.2f, mod:LRSCA: %i%i%i%i%i",
        x, y, mod.L, mod.R, mod.S, mod.C, mod.A);

  ReleaseMouseCapture();
  bool newCapture = false;
  int c = GetMouseControlIdx(x, y);
  if (c >= 0)
  {
    IControl* pControl = mControls.Get(c);
    if (pControl->GetMouseDblAsSingleClick())
    {
      mMouseCapture = c;
      pControl->OnMouseDown(x, y, mod);
      newCapture = true;
    }
    else
    {
      pControl->OnMouseDblClick(x, y, mod);
    }
  }
  return newCapture;
}

void IGraphics::OnMouseWheel(float x, float y, const IMouseMod& mod, float d)
{
  if(mPopupControl && mPopupControl->GetExpanded())
  {
    mPopupControl->OnMouseWheel(x, y, mod, d);
    return;
  }

  int c = GetMouseControlIdx(x, y);
  if (c >= 0)
  {
    mControls.Get(c)->OnMouseWheel(x, y, mod, d);
  }
}

void IGraphics::ReleaseMouseCapture()
{
  mMouseCapture = -1;
  HideMouseCursor(false);
}

bool IGraphics::OnKeyDown(float x, float y, int key)
{
  Trace("IGraphics::OnKeyDown", __LINE__, "x:%0.2f, y:%0.2f, key:%i",
        x, y, key);

  int c = GetMouseControlIdx(x, y);
  if (c > 0)
    return mControls.Get(c)->OnKeyDown(x, y, key);
  else if (mKeyCatcher)
    return mKeyCatcher->OnKeyDown(x, y, key);
  else
    return false;
}

int IGraphics::GetMouseControlIdx(float x, float y, bool mo)
{
  if (mMouseCapture >= 0)
    return mMouseCapture;

  bool allow; // this is so that mouseovers can still be called when a control is grayed out

  // The BG is a control and will catch everything, so assume the programmer
  // attached the controls from back to front, and return the frontmost match.
  int i = mControls.GetSize() - 1;
  IControl** ppControl = mControls.GetList() + i;
  for (/* */; i >= 0; --i, --ppControl)
  {
    IControl* pControl = *ppControl;

    if (mo)
    {
      if (pControl->GetMOWhenGrayed())
        allow = true;
      else
        allow = !pControl->IsGrayed();
    }
    else
    {
      if (pControl->GetMEWhenGrayed())
        allow = true;
      else
        allow = !pControl->IsGrayed();
    }

    if (!pControl->IsHidden() && !pControl->GetIgnoreMouse() && allow && pControl->IsHit(x, y))
    {
      return i;
    }
  }
  return -1;
}

int IGraphics::GetParamIdxForPTAutomation(float x, float y)
{
  int ctrl = GetMouseControlIdx(x, y, false);
  int idx = -1;

  if(ctrl)
    idx = mControls.Get(ctrl)->ParamIdx();

  mLastClickedParam = idx;
  return idx;
}

int IGraphics::GetLastClickedParamForPTAutomation()
{
  const int idx = mLastClickedParam;
  mLastClickedParam = kNoParameter;
  return idx;
}

void IGraphics::SetPTParameterHighlight(int param, bool isHighlighted, int color)
{
  int i, n = mControls.GetSize();
  IControl** ppControl = mControls.GetList();
  for (i = 0; i < n; ++i, ++ppControl)
  {
    IControl* pControl = *ppControl;

    if (pControl->ParamIdx() == param)
    {
      pControl->SetPTParameterHighlight(isHighlighted, color);
    }
  }
}

void IGraphics::PopupHostContextMenuForParam(int controlIdx, int paramIdx, float x, float y)
{
  IPopupMenu& contextMenu = mPromptPopupMenu;
  contextMenu.Clear();

  IControl* pControl = GetControl(controlIdx);

  if(pControl)
  {
    pControl->CreateContextMenu(contextMenu);

    if(!contextMenu.NItems())
      return;

#ifdef VST3_API
    IPlugVST3* pVST3 = dynamic_cast<IPlugVST3*>(&mDelegate);

    if (!pVST3->GetComponentHandler() || !pVST3->GetView())
      return;

    Steinberg::FUnknownPtr<Steinberg::Vst::IComponentHandler3>handler(pVST3->GetComponentHandler() );

    if (handler == 0)
      return;

    Steinberg::Vst::ParamID p = paramIdx;

    Steinberg::Vst::IContextMenu* pVST3ContextMenu = handler->createContextMenu(pVST3->GetView(), &p);

    if (pVST3ContextMenu)
    {
      Steinberg::Vst::IContextMenu::Item item = {0};

      for (int i = 0; i < contextMenu.NItems(); i++)
      {
        Steinberg::UString128 (contextMenu.GetItemText(i)).copyTo (item.name, 128);
        item.tag = i;

        if (!contextMenu.GetItem(i)->GetEnabled())
          item.flags = Steinberg::Vst::IContextMenu::Item::kIsDisabled;
        else
          item.flags = 0;

        pVST3ContextMenu->addItem(item, GetControl(controlIdx));
      }

      pVST3ContextMenu->popup((Steinberg::UCoord) x, (Steinberg::UCoord) y);
      pVST3ContextMenu->release();
    }

#else
    CreatePopupMenu(contextMenu, x, y);
    pControl->OnContextSelection(contextMenu.GetChosenItemIdx());
#endif
  }
  return;
}

void IGraphics::OnGUIIdle()
{
  TRACE;

  int i, n = mControls.GetSize();
  IControl** ppControl = mControls.GetList();
  for (i = 0; i < n; ++i, ++ppControl)
  {
    IControl* pControl = *ppControl;
    pControl->OnGUIIdle();
  }
}

void IGraphics::OnResizeGesture(float x, float y)
{
  if(mGUISizeMode == EUIResizerMode::kUIResizerScale)
  {
    float scaleX = (x * GetScale()) / mMouseDownX;
    float scaleY = (y * GetScale()) / mMouseDownY;

    Resize(Width(), Height(), Clip(std::min(scaleX, scaleY), 0.1f, 10.f));
  }
  else
  {
    float width = Clip(x, 10.f, 1000.f);
    float height = Clip(y, 10.f, 1000.f);

    Resize((int) width, (int) height, GetScale());
  }
}

IBitmap IGraphics::GetScaledBitmap(IBitmap& src)
{
  return LoadBitmap(src.GetResourceName().Get(), src.N(), src.GetFramesAreHorizontal());
}

void IGraphics::OnDrop(const char* str, float x, float y)
{
  int i = GetMouseControlIdx(x, y);
  IControl* pControl = GetControl(i);
  if (pControl != nullptr)
    pControl->OnDrop(str);
}

void IGraphics::EnableTooltips(bool enable)
{
  mEnableTooltips = enable;
  if (enable)
    mHandleMouseOver = true;
}

void IGraphics::EnableLiveEdit(bool enable, const char* file, int gridsize)
{
#if defined(DEBUG)
  if(enable)
  {
    mLiveEdit = new IGraphicsLiveEdit(mDelegate, file, gridsize);
    mLiveEdit->SetGraphics(this);
  }
  else
  {
    if(mLiveEdit)
      DELETE_NULL(mLiveEdit);
  }
#endif
}

#ifdef OS_WIN
NSVGimage* LoadSVGFromWinResource(HINSTANCE hInst, const char* resid)
{
  HRSRC hResource = FindResource(hInst, resid, "SVG");
  if (!hResource) return NULL;

  DWORD imageSize = SizeofResource(hInst, hResource);
  if (imageSize < 8) return NULL;

  HGLOBAL res = LoadResource(hInst, hResource);
  const void* pResourceData = LockResource(res);
  if (!pResourceData) return NULL;

  return nsvgParse((char*)pResourceData, "px", 72);
}
#endif

ISVG IGraphics::LoadSVG(const char* name)
{
  WDL_String path;
  bool found = OSFindResource(name, "svg", path);
  assert(found == true);

  SVGHolder* pHolder = s_SVGCache.Find(path.Get());

  if(!pHolder)
  {
#ifdef OS_WIN
    NSVGimage* pImage = LoadSVGFromWinResource((HINSTANCE) GetPlatformInstance(), path.Get());
#else
    NSVGimage* pImage = nsvgParseFromFile(path.Get(), "px", 72);
#endif
    assert(pImage != nullptr);

    pHolder = new SVGHolder(pImage);
    s_SVGCache.Add(pHolder, path.Get());
  }

  return ISVG(pHolder->mImage);
}

IBitmap IGraphics::LoadBitmap(const char* name, int nStates, bool framesAreHorizontal)
{
  const int targetScale = round(GetDisplayScale());

  APIBitmap* pAPIBitmap = s_bitmapCache.Find(name, targetScale);

  // If the bitmap is not already cached at the targetScale
  if (!pAPIBitmap)
  {
    WDL_String fullPath;
    int sourceScale = 0;
    bool fromDisk = false;

    if (!SearchImageResource(name, "png", fullPath, targetScale, sourceScale))
    {
      // If no resource exists then search the cache for a suitable match
      pAPIBitmap = SearchBitmapInCache(name, targetScale, sourceScale);
    }
    else
    {
      // Try again in cache for mismatched bitmaps, but load from disk if needed
      if (sourceScale != targetScale)
        pAPIBitmap = s_bitmapCache.Find(name, sourceScale);

      if (!pAPIBitmap)
      {
        pAPIBitmap = LoadAPIBitmap(fullPath, sourceScale);
        fromDisk = true;
      }
    }

    // Protection from searching for non-existant bitmaps (e.g. typos in config.h or .rc)
    assert(pAPIBitmap);

    const IBitmap bitmap(pAPIBitmap, nStates, framesAreHorizontal, name);

    // Scale if needed
    if (pAPIBitmap->GetScale() != targetScale)
    {
      // Scaling adds to the cache but if we've loaded from disk then we need to dispose of the temporary APIBitmap
      IBitmap scaledBitmap = ScaleBitmap(bitmap, name, targetScale);
      if (fromDisk)
        delete pAPIBitmap;
      return scaledBitmap;
    }

    // Retain if we've newly loaded from disk
    if (fromDisk)
      RetainBitmap(bitmap, name);
  }

  return IBitmap(pAPIBitmap, nStates, framesAreHorizontal, name);
}

void IGraphics::ReleaseBitmap(const IBitmap& bitmap)
{
  s_bitmapCache.Remove(bitmap.GetAPIBitmap());
}

void IGraphics::RetainBitmap(const IBitmap& bitmap, const char* cacheName)
{
  s_bitmapCache.Add(bitmap.GetAPIBitmap(), cacheName, bitmap.GetScale());
}

IBitmap IGraphics::ScaleBitmap(const IBitmap& inBitmap, const char* name, int scale)
{
  APIBitmap* pAPIBitmap = ScaleAPIBitmap(inBitmap.GetAPIBitmap(), scale);
  IBitmap bitmap = IBitmap(pAPIBitmap, inBitmap.N(), inBitmap.GetFramesAreHorizontal(), name);
  RetainBitmap(bitmap, name);

  return bitmap;
}

inline void IGraphics::SearchNextScale(int& sourceScale, int targetScale)
{
  // Search downwards from MAX_IMG_SCALE, skipping targetScale before trying again
  if (sourceScale == targetScale && (targetScale != MAX_IMG_SCALE))
    sourceScale = MAX_IMG_SCALE;
  else if (sourceScale == targetScale + 1)
    sourceScale = targetScale - 1;
  else
    sourceScale--;
}

bool IGraphics::SearchImageResource(const char* name, const char* type, WDL_String& result, int targetScale, int& sourceScale)
{
  // Search target scale, then descending
  for (sourceScale = targetScale ; sourceScale > 0; SearchNextScale(sourceScale, targetScale))
  {
    WDL_String fullName(name);
    
    if (sourceScale != 1)
    {
      WDL_String baseName(fullName.get_filepart()); baseName.remove_fileext();
      WDL_String ext(fullName.get_fileext());
      fullName.SetFormatted((int) (strlen(name) + strlen("@2x")), "%s@%dx%s", baseName.Get(), sourceScale, ext.Get());
    }
      
    if (OSFindResource(fullName.Get(), type, result))
      return true;
  }

  return false;
}

APIBitmap* IGraphics::SearchBitmapInCache(const char* name, int targetScale, int& sourceScale)
{
  // Search target scale, then descending

  for (sourceScale = targetScale; sourceScale > 0; SearchNextScale(sourceScale, targetScale))
  {
    APIBitmap* pBitmap = s_bitmapCache.Find(name, sourceScale);

    if (pBitmap)
      return pBitmap;
  }

  return nullptr;
}

void IGraphics::StyleAllVectorControls(bool drawFrame, bool drawShadow, bool emboss, float roundness, float frameThickness, float shadowOffset, const IVColorSpec& spec)
{
  for (auto c = 0; c < NControls(); c++)
  {
    IVectorBase* pVB = dynamic_cast<IVectorBase*>(GetControl(c));
    if(pVB)
      pVB->Style(drawFrame, drawShadow, emboss, roundness, frameThickness, shadowOffset, spec);
  }
}<|MERGE_RESOLUTION|>--- conflicted
+++ resolved
@@ -501,23 +501,7 @@
   //TODO:
 }
 
-<<<<<<< HEAD
-void IGraphics::DrawControl(IControl* pControl)
-{
-  ClipRegion(mDrawRECT.Intersect(pControl->GetRECT()));
-  pControl->Draw(*this);
-  
-#ifdef AAX_API
-  pControl->DrawPTHighlight(*this);
-#endif
-  
-  ResetClipRegion();
-}
-
-bool IGraphics::IsDirty(IRECT& bounds)
-=======
 bool IGraphics::IsDirty(IRECTList& rects)
->>>>>>> 97e19adf
 {
   bool dirty = false;
   int i, n = mControls.GetSize();
@@ -540,7 +524,7 @@
 
   if (mPerfDisplay)
   {
-    bounds = bounds.Union(mPerfDisplay->GetRECT());
+    rects.Add(mPerfDisplay->GetRECT());
     dirty = true;
   }
   
@@ -559,7 +543,6 @@
   return dirty;
 }
 
-<<<<<<< HEAD
 void IGraphics::BeginFrame()
 {
   if(mPerfDisplay)
@@ -571,14 +554,7 @@
   }
 }
 
-// The OS is announcing what needs to be redrawn,
-// which may be a larger area than what is strictly dirty.
-void IGraphics::Draw(const IRECT& bounds)
-{
-  BeginFrame();
-=======
 // Draw a control in a region if it needs to be drawn
->>>>>>> 97e19adf
 
 void IGraphics::DrawControl(IControl* pControl, const IRECT& bounds, bool alwaysShow)
 {
@@ -619,15 +595,8 @@
     DrawControl(*ppControl, bounds, !i);
   }
   
-<<<<<<< HEAD
-  if(mPerfDisplay != nullptr)
-  {
-    mPerfDisplay->Draw(*this);
-  }
-=======
   DrawControl(mPopupControl, bounds, false);
   DrawControl(mCornerResizer, bounds, false);
->>>>>>> 97e19adf
 
 #ifndef NDEBUG
   DrawControl(mLiveEdit, bounds, false);
