--- conflicted
+++ resolved
@@ -96,10 +96,6 @@
   int UpdateData(const IByteChunk& data, int startPos);
 
   std::unique_ptr<IGraphics> mGraphics;
-<<<<<<< HEAD
-  bool mIGraphicsTransient = false; // If creating IGraphics on demand this will be true (AZ: mGraphics is private... how else can it be created?)
-=======
->>>>>>> 6fc15d17
   bool mClosing = false; // used to prevent re-entrancy on closing
   void *mMainLoop = nullptr; // that can be set in SetIntegration prior IGraphics is created 
                    // AZ: how to manage its lifetime? it is set by frame (plug-in type specific), used in IGraphics implementation. 
