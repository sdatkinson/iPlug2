/*
  Cockos WDL - LICE - Lightweight Image Compositing Engine
  Copyright (C) 2007 and later, Cockos Incorporated
  File: lice_png.cpp (PNG loading for LICE)
  See lice.h for license and other information
*/

#include "lice.h"


#include <stdio.h>
#include "../libpng/png.h"

#ifdef __APPLE__
#include <Carbon/Carbon.h> // for loading images from embedded resource 
#endif


LICE_IBitmap *LICE_LoadPNG(const char *filename, LICE_IBitmap *bmp)
{
  FILE *fp = NULL;
#ifdef _WIN32
  if (GetVersion()<0x80000000)
  {
    WCHAR wf[2048];
    if (MultiByteToWideChar(CP_UTF8,MB_ERR_INVALID_CHARS,filename,-1,wf,2048))
      fp = _wfopen(wf,L"rb");
  }
#endif

  if (!fp) fp = fopen(filename,"rb");
  if(!fp) return 0;

  png_structp png_ptr = png_create_read_struct(PNG_LIBPNG_VER_STRING, NULL, NULL, NULL); 
  if(!png_ptr) 
  {
    fclose(fp);
    return 0;
  }

  png_infop info_ptr = png_create_info_struct(png_ptr); 
  if(!info_ptr)
  {
    png_destroy_read_struct(&png_ptr, NULL, NULL); 
    fclose(fp);
    return 0;
  }
  
  if (setjmp(png_jmpbuf(png_ptr)))
  { 
    png_destroy_read_struct(&png_ptr, &info_ptr, NULL); 
    fclose(fp);
    return 0;
  }

  png_init_io(png_ptr, fp); 

  png_read_info(png_ptr, info_ptr);

  unsigned int width, height;
  int bit_depth, color_type, interlace_type, compression_type, filter_method;
  png_get_IHDR(png_ptr, info_ptr, &width, &height,
       &bit_depth, &color_type, &interlace_type,
       &compression_type, &filter_method);

  //convert whatever it is to RGBA
  if (color_type == PNG_COLOR_TYPE_PALETTE)
    png_set_palette_to_rgb(png_ptr);

  if (color_type == PNG_COLOR_TYPE_GRAY && bit_depth < 8) 
    png_set_expand_gray_1_2_4_to_8(png_ptr);

  if (png_get_valid(png_ptr, info_ptr, PNG_INFO_tRNS)) 
<<<<<<< HEAD
  {
    png_set_tRNS_to_alpha(png_ptr);
    color_type |= PNG_COLOR_MASK_ALPHA;
  }
=======
  {
    png_set_tRNS_to_alpha(png_ptr);
    color_type |= PNG_COLOR_MASK_ALPHA;
  }
>>>>>>> 163bbf91

  if (bit_depth == 16)
    png_set_strip_16(png_ptr);

  if (bit_depth < 8)
    png_set_packing(png_ptr);

  if (color_type == PNG_COLOR_TYPE_GRAY || color_type == PNG_COLOR_TYPE_GRAY_ALPHA)
    png_set_gray_to_rgb(png_ptr);

  if (color_type & PNG_COLOR_MASK_ALPHA)
    png_set_swap_alpha(png_ptr);
  else
    png_set_filler(png_ptr, 0xff, PNG_FILLER_BEFORE);

  //get the bits
  if (bmp)
  {
    bmp->resize(width,height);
    if (bmp->getWidth() != (int)width || bmp->getHeight() != (int)height) 
    {
      png_destroy_read_struct(&png_ptr, &info_ptr, (png_infopp)NULL);
      fclose(fp);
      return 0;
    }
  }
  else bmp=new LICE_MemBitmap(width,height);

  unsigned char **row_pointers=(unsigned char **)malloc(height*sizeof(unsigned char *));;
  LICE_pixel *bmpptr = bmp->getBits();
  int dbmpptr=bmp->getRowSpan();
  if (bmp->isFlipped())
  {
    bmpptr += dbmpptr*(bmp->getHeight()-1);
    dbmpptr=-dbmpptr;
  }
  unsigned int i;
  for(i=0;i<height;i++)
  {
    row_pointers[i]=(unsigned char *)bmpptr;
    bmpptr+=dbmpptr;
  }
  png_read_image(png_ptr, row_pointers);
  png_destroy_read_struct(&png_ptr, &info_ptr, (png_infopp)NULL);
  fclose(fp);

  //put shit in correct order
  #if !(LICE_PIXEL_A == 0 && LICE_PIXEL_R == 1 && LICE_PIXEL_G == 2 && LICE_PIXEL_B == 3)
  for(i=0;i<height;i++)
  {
    unsigned char *bmpptr = row_pointers[i];
    int j=width;
    while (j-->0)
    {
      unsigned char a = bmpptr[0];
      unsigned char r = bmpptr[1];
      unsigned char g = bmpptr[2];
      unsigned char b = bmpptr[3];
      ((LICE_pixel*)bmpptr)[0] = LICE_RGBA(r,g,b,a);
      bmpptr+=4;
    }
  }
  #endif
  free(row_pointers);
  
  return bmp;
}

typedef struct 
{
  unsigned char *data;
  int len;
} pngReadStruct;

static void staticPngReadFunc(png_structp png_ptr, png_bytep data, png_size_t length)
{
  pngReadStruct *readStruct = (pngReadStruct *)png_get_io_ptr(png_ptr);
  memset(data, 0, length);

  int l = min((int)length, readStruct->len);
  memcpy(data, readStruct->data, l);
  readStruct->data += l;
  readStruct->len -= l;
}

#ifndef _WIN32
LICE_IBitmap *LICE_LoadPNGFromNamedResource(const char *name, LICE_IBitmap *bmp) // returns a bitmap (bmp if nonzero) on success
{
  char buf[2048];
  buf[0]=0;
  if (strlen(name)>400) return NULL; // max name for this is 400 chars
  
#ifdef __APPLE__  
  CFBundleRef bund = CFBundleGetMainBundle();
  if (bund) 
  {
    CFURLRef url=CFBundleCopyBundleURL(bund);
    if (url)
    {
      CFURLGetFileSystemRepresentation(url,true,(UInt8*)buf,sizeof(buf)-512);
      CFRelease(url);
    }
  }
  if (!buf[0]) return 0;
  strcat(buf,"/Contents/Resources/");
#else  
  char tmp[64];
  sprintf(tmp,"/proc/%d/exe",getpid());
  int sz = readlink(tmp, buf, sizeof(buf)-512);  
  if (sz<0) sz=0;
  else if (sz >= sizeof(buf)-512) sz = sizeof(buf)-512-1;
  buf[sz]=0;
  char *p = buf;
  while (*p) p++;
  while (p > buf && *p != '/') p--;
  *p=0;
  strcat(buf,"/Resources/");
#endif // !__APPLE__
  
  strcat(buf,name);
  return LICE_LoadPNG(buf,bmp);
}
#endif

LICE_IBitmap *LICE_LoadPNGFromMemory(const void *data_in, int buflen, LICE_IBitmap *bmp)
{
  if (buflen<8) return NULL;
  unsigned char *data = (unsigned char *)(void*)data_in;
  if(png_sig_cmp(data, 0, 8)) return NULL;

  pngReadStruct readStruct = {data, buflen};

  png_structp png_ptr = png_create_read_struct(PNG_LIBPNG_VER_STRING, NULL, NULL, NULL); 
  if(!png_ptr) 
  {
    return 0;
  }

  png_infop info_ptr = png_create_info_struct(png_ptr); 
  if(!info_ptr)
  {
    png_destroy_read_struct(&png_ptr, NULL, NULL); 
    return 0;
  }
  
  if (setjmp(png_jmpbuf(png_ptr)))
  { 
    png_destroy_read_struct(&png_ptr, &info_ptr, NULL); 
    return 0;
  }

  png_set_read_fn(png_ptr, &readStruct, staticPngReadFunc);

  png_read_info(png_ptr, info_ptr);

  unsigned int width, height;
  int bit_depth, color_type, interlace_type, compression_type, filter_method;
  png_get_IHDR(png_ptr, info_ptr, &width, &height,
       &bit_depth, &color_type, &interlace_type,
       &compression_type, &filter_method);

  //convert whatever it is to RGBA
  if (color_type == PNG_COLOR_TYPE_PALETTE)
    png_set_palette_to_rgb(png_ptr);

  if (color_type == PNG_COLOR_TYPE_GRAY && bit_depth < 8) 
    png_set_expand_gray_1_2_4_to_8(png_ptr);

  if (png_get_valid(png_ptr, info_ptr, PNG_INFO_tRNS)) 
<<<<<<< HEAD
  {
    png_set_tRNS_to_alpha(png_ptr);
    color_type |= PNG_COLOR_MASK_ALPHA;
  }
=======
  {
    png_set_tRNS_to_alpha(png_ptr);
    color_type |= PNG_COLOR_MASK_ALPHA;
  }
>>>>>>> 163bbf91

  if (bit_depth == 16)
    png_set_strip_16(png_ptr);

  if (bit_depth < 8)
    png_set_packing(png_ptr);

  if (color_type == PNG_COLOR_TYPE_GRAY || color_type == PNG_COLOR_TYPE_GRAY_ALPHA)
    png_set_gray_to_rgb(png_ptr);

  if (color_type & PNG_COLOR_MASK_ALPHA)
    png_set_swap_alpha(png_ptr);
  else
    png_set_filler(png_ptr, 0xff, PNG_FILLER_BEFORE);

  //get the bits
  if (bmp)
  {
    bmp->resize(width,height);
    if (bmp->getWidth() != (int)width || bmp->getHeight() != (int)height) 
    {
      png_destroy_read_struct(&png_ptr, &info_ptr, (png_infopp)NULL);
      return 0;
    }
  }
  else bmp=new LICE_MemBitmap(width,height);

  unsigned char **row_pointers=(unsigned char **)malloc(height*sizeof(unsigned char *));;
  LICE_pixel *bmpptr = bmp->getBits();
  int dbmpptr=bmp->getRowSpan();
  unsigned int i;
  for(i=0;i<height;i++)
  {
    row_pointers[i]=(unsigned char *)bmpptr;
    bmpptr+=dbmpptr;
  }
  png_read_image(png_ptr, row_pointers);
  png_destroy_read_struct(&png_ptr, &info_ptr, (png_infopp)NULL);

  //put shit in correct order
  #if !(LICE_PIXEL_A == 0 && LICE_PIXEL_R == 1 && LICE_PIXEL_G == 2 && LICE_PIXEL_B == 3)
  for(i=0;i<height;i++)
  {
    unsigned char *bmpptr = row_pointers[i];
    int j=width;
    while (j-->0)
    {
      unsigned char a = bmpptr[0];
      unsigned char r = bmpptr[1];
      unsigned char g = bmpptr[2];
      unsigned char b = bmpptr[3];
      ((LICE_pixel*)bmpptr)[0] = LICE_RGBA(r,g,b,a);
      bmpptr+=4;
    }
  }
  #endif
  free(row_pointers);
  return bmp;  
}
LICE_IBitmap *LICE_LoadPNGFromResource(HINSTANCE hInst, int resid, LICE_IBitmap *bmp)
{
#ifdef _WIN32
  HRSRC hResource = FindResource(hInst, MAKEINTRESOURCE(resid), "PNG");
  if(!hResource) return NULL;

  DWORD imageSize = SizeofResource(hInst, hResource);
  if(imageSize < 8) return NULL;

  HGLOBAL res = LoadResource(hInst, hResource);
  const void* pResourceData = LockResource(res);
  if(!pResourceData) return NULL;

  LICE_IBitmap * ret = LICE_LoadPNGFromMemory(pResourceData,imageSize,bmp);

  // todo : cleanup res??

  return ret;
#else
  return 0;
#endif
}


class LICE_PNGLoader
{
public:
  _LICE_ImageLoader_rec rec;
  LICE_PNGLoader() 
  {
    rec.loadfunc = loadfunc;
    rec.get_extlist = get_extlist;
    rec._next = LICE_ImageLoader_list;
    LICE_ImageLoader_list = &rec;
  }

  static LICE_IBitmap *loadfunc(const char *filename, bool checkFileName, LICE_IBitmap *bmpbase)
  {
    if (checkFileName)
    {
      const char *p=filename;
      while (*p)p++;
      while (p>filename && *p != '\\' && *p != '/' && *p != '.') p--;
      if (stricmp(p,".png")) return 0;
    }
    return LICE_LoadPNG(filename,bmpbase);
  }
  static const char *get_extlist()
  {
    return "PNG files (*.PNG)\0*.PNG\0";
  }

};

static LICE_PNGLoader LICE_pngldr;<|MERGE_RESOLUTION|>--- conflicted
+++ resolved
@@ -71,17 +71,10 @@
     png_set_expand_gray_1_2_4_to_8(png_ptr);
 
   if (png_get_valid(png_ptr, info_ptr, PNG_INFO_tRNS)) 
-<<<<<<< HEAD
-  {
+  {
     png_set_tRNS_to_alpha(png_ptr);
-    color_type |= PNG_COLOR_MASK_ALPHA;
-  }
-=======
-  {
-    png_set_tRNS_to_alpha(png_ptr);
-    color_type |= PNG_COLOR_MASK_ALPHA;
-  }
->>>>>>> 163bbf91
+    color_type |= PNG_COLOR_MASK_ALPHA;
+  }
 
   if (bit_depth == 16)
     png_set_strip_16(png_ptr);
@@ -251,17 +244,10 @@
     png_set_expand_gray_1_2_4_to_8(png_ptr);
 
   if (png_get_valid(png_ptr, info_ptr, PNG_INFO_tRNS)) 
-<<<<<<< HEAD
-  {
+  {
     png_set_tRNS_to_alpha(png_ptr);
-    color_type |= PNG_COLOR_MASK_ALPHA;
-  }
-=======
-  {
-    png_set_tRNS_to_alpha(png_ptr);
-    color_type |= PNG_COLOR_MASK_ALPHA;
-  }
->>>>>>> 163bbf91
+    color_type |= PNG_COLOR_MASK_ALPHA;
+  }
 
   if (bit_depth == 16)
     png_set_strip_16(png_ptr);
