--- conflicted
+++ resolved
@@ -1,22 +1,16 @@
 
 /* pngconf.h - machine configurable file for libpng
  *
-<<<<<<< HEAD
- * libpng version 1.5.6 - November 3, 2011
- *
- * Copyright (c) 1998-2011 Glenn Randers-Pehrson
-=======
- * libpng version 1.5.8 - February 1, 2012
- *
- * Copyright (c) 1998-2012 Glenn Randers-Pehrson
->>>>>>> 7cf02ded
+ * libpng version 1.5.8 - February 1, 2012
+ *
+ * Copyright (c) 1998-2012 Glenn Randers-Pehrson
  * (Version 0.96 Copyright (c) 1996, 1997 Andreas Dilger)
  * (Version 0.88 Copyright (c) 1995, 1996 Guy Eric Schalnat, Group 42, Inc.)
- *
- * This code is released under the libpng license.
- * For conditions of distribution and use, see the disclaimer
- * and license in png.h
- *
+ *
+ * This code is released under the libpng license.
+ * For conditions of distribution and use, see the disclaimer
+ * and license in png.h
+ *
  */
 
 /* Any machine specific code is near the front of this file, so if you
@@ -28,57 +22,57 @@
 #ifndef PNGCONF_H
 #define PNGCONF_H
 
-#ifndef PNG_BUILDING_SYMBOL_TABLE
-/* PNG_NO_LIMITS_H may be used to turn off the use of the standard C
- * definition file for  machine specific limits, this may impact the
- * correctness of the definitons below (see uses of INT_MAX).
- */
-#  ifndef PNG_NO_LIMITS_H
-#    include <limits.h>
-#  endif
-
-/* For the memory copy APIs (i.e. the standard definitions of these),
- * because this file defines png_memcpy and so on the base APIs must
- * be defined here.
- */
-#  ifdef BSD
-#    include <strings.h>
-#  else
-#    include <string.h>
-#  endif
-
-/* For png_FILE_p - this provides the standard definition of a
- * FILE
- */
-#  ifdef PNG_STDIO_SUPPORTED
-#    include <stdio.h>
-#  endif
-#endif
-
-/* This controls optimization of the reading of 16 and 32 bit values
- * from PNG files.  It can be set on a per-app-file basis - it
- * just changes whether a macro is used to the function is called.
- * The library builder sets the default, if read functions are not
- * built into the library the macro implementation is forced on.
- */
-#ifndef PNG_READ_INT_FUNCTIONS_SUPPORTED
-#  define PNG_USE_READ_MACROS
-#endif
-#if !defined(PNG_NO_USE_READ_MACROS) && !defined(PNG_USE_READ_MACROS)
-#  if PNG_DEFAULT_READ_MACROS
-#    define PNG_USE_READ_MACROS
-#  endif
-#endif
-
-/* COMPILER SPECIFIC OPTIONS.
+#ifndef PNG_BUILDING_SYMBOL_TABLE
+/* PNG_NO_LIMITS_H may be used to turn off the use of the standard C
+ * definition file for  machine specific limits, this may impact the
+ * correctness of the definitons below (see uses of INT_MAX).
+ */
+#  ifndef PNG_NO_LIMITS_H
+#    include <limits.h>
+#  endif
+
+/* For the memory copy APIs (i.e. the standard definitions of these),
+ * because this file defines png_memcpy and so on the base APIs must
+ * be defined here.
+ */
+#  ifdef BSD
+#    include <strings.h>
+#  else
+#    include <string.h>
+#  endif
+
+/* For png_FILE_p - this provides the standard definition of a
+ * FILE
+ */
+#  ifdef PNG_STDIO_SUPPORTED
+#    include <stdio.h>
+#  endif
+#endif
+
+/* This controls optimization of the reading of 16 and 32 bit values
+ * from PNG files.  It can be set on a per-app-file basis - it
+ * just changes whether a macro is used to the function is called.
+ * The library builder sets the default, if read functions are not
+ * built into the library the macro implementation is forced on.
+ */
+#ifndef PNG_READ_INT_FUNCTIONS_SUPPORTED
+#  define PNG_USE_READ_MACROS
+#endif
+#if !defined(PNG_NO_USE_READ_MACROS) && !defined(PNG_USE_READ_MACROS)
+#  if PNG_DEFAULT_READ_MACROS
+#    define PNG_USE_READ_MACROS
+#  endif
+#endif
+
+/* COMPILER SPECIFIC OPTIONS.
  *
- * These options are provided so that a variety of difficult compilers
- * can be used.  Some are fixed at build time (e.g. PNG_API_RULE
- * below) but still have compiler specific implementations, others
- * may be changed on a per-file basis when compiling against libpng.
- */
-
-/* The PNGARG macro protects us against machines that don't have function
+ * These options are provided so that a variety of difficult compilers
+ * can be used.  Some are fixed at build time (e.g. PNG_API_RULE
+ * below) but still have compiler specific implementations, others
+ * may be changed on a per-file basis when compiling against libpng.
+ */
+
+/* The PNGARG macro protects us against machines that don't have function
  * prototypes (ie K&R style headers).  If your compiler does not handle
  * function prototypes, define this macro and use the included ansi2knr.
  * I've always been able to use _NO_PROTO as the indicator, but you may
@@ -87,407 +81,351 @@
  */
 #ifndef PNGARG
 
-#  ifdef OF /* zlib prototype munger */
-#    define PNGARG(arglist) OF(arglist)
-#  else
-
-#    ifdef _NO_PROTO
-#      define PNGARG(arglist) ()
-#    else
-#      define PNGARG(arglist) arglist
-#    endif /* _NO_PROTO */
-
-#  endif /* OF */
+#  ifdef OF /* zlib prototype munger */
+#    define PNGARG(arglist) OF(arglist)
+#  else
+
+#    ifdef _NO_PROTO
+#      define PNGARG(arglist) ()
+#    else
+#      define PNGARG(arglist) arglist
+#    endif /* _NO_PROTO */
+
+#  endif /* OF */
 
 #endif /* PNGARG */
 
-/* Function calling conventions.
- * =============================
- * Normally it is not necessary to specify to the compiler how to call
- * a function - it just does it - however on x86 systems derived from
- * Microsoft and Borland C compilers ('IBM PC', 'DOS', 'Windows' systems
- * and some others) there are multiple ways to call a function and the
- * default can be changed on the compiler command line.  For this reason
- * libpng specifies the calling convention of every exported function and
- * every function called via a user supplied function pointer.  This is
- * done in this file by defining the following macros:
- *
- * PNGAPI    Calling convention for exported functions.
- * PNGCBAPI  Calling convention for user provided (callback) functions.
- * PNGCAPI   Calling convention used by the ANSI-C library (required
- *           for longjmp callbacks and sometimes used internally to
- *           specify the calling convention for zlib).
- *
- * These macros should never be overridden.  If it is necessary to
- * change calling convention in a private build this can be done
- * by setting PNG_API_RULE (which defaults to 0) to one of the values
- * below to select the correct 'API' variants.
- *
- * PNG_API_RULE=0 Use PNGCAPI - the 'C' calling convention - throughout.
- *                This is correct in every known environment.
- * PNG_API_RULE=1 Use the operating system convention for PNGAPI and
- *                the 'C' calling convention (from PNGCAPI) for
- *                callbacks (PNGCBAPI).  This is no longer required
- *                in any known environment - if it has to be used
- *                please post an explanation of the problem to the
- *                libpng mailing list.
- *
- * These cases only differ if the operating system does not use the C
- * calling convention, at present this just means the above cases
- * (x86 DOS/Windows sytems) and, even then, this does not apply to
- * Cygwin running on those systems.
- *
- * Note that the value must be defined in pnglibconf.h so that what
- * the application uses to call the library matches the conventions
- * set when building the library.
- */
-
-/* Symbol export
- * =============
- * When building a shared library it is almost always necessary to tell
- * the compiler which symbols to export.  The png.h macro 'PNG_EXPORT'
- * is used to mark the symbols.  On some systems these symbols can be
- * extracted at link time and need no special processing by the compiler,
- * on other systems the symbols are flagged by the compiler and just
- * the declaration requires a special tag applied (unfortunately) in a
- * compiler dependent way.  Some systems can do either.
- *
- * A small number of older systems also require a symbol from a DLL to
- * be flagged to the program that calls it.  This is a problem because
- * we do not know in the header file included by application code that
- * the symbol will come from a shared library, as opposed to a statically
- * linked one.  For this reason the application must tell us by setting
- * the magic flag PNG_USE_DLL to turn on the special processing before
- * it includes png.h.
- *
- * Four additional macros are used to make this happen:
- *
- * PNG_IMPEXP The magic (if any) to cause a symbol to be exported from
- *            the build or imported if PNG_USE_DLL is set - compiler
- *            and system specific.
- *
- * PNG_EXPORT_TYPE(type) A macro that pre or appends PNG_IMPEXP to
- *                       'type', compiler specific.
- *
- * PNG_DLL_EXPORT Set to the magic to use during a libpng build to
- *                make a symbol exported from the DLL.  Not used in the
- *                public header files; see pngpriv.h for how it is used
- *                in the libpng build.
- *
- * PNG_DLL_IMPORT Set to the magic to force the libpng symbols to come
- *                from a DLL - used to define PNG_IMPEXP when
- *                PNG_USE_DLL is set.
- */
-
-/* System specific discovery.
- * ==========================
- * This code is used at build time to find PNG_IMPEXP, the API settings
- * and PNG_EXPORT_TYPE(), it may also set a macro to indicate the DLL
- * import processing is possible.  On Windows/x86 systems it also sets
- * compiler-specific macros to the values required to change the calling
- * conventions of the various functions.
- */
-#if ( defined(_Windows) || defined(_WINDOWS) || defined(WIN32) ||\
-      defined(_WIN32) || defined(__WIN32__) || defined(__CYGWIN__) ) &&\
-    ( defined(_X86_) || defined(_X64_) || defined(_M_IX86) ||\
-      defined(_M_X64) || defined(_M_IA64) )
-  /* Windows system (DOS doesn't support DLLs) running on x86/x64.  Includes
-   * builds under Cygwin or MinGW.  Also includes Watcom builds but these need
-   * special treatment because they are not compatible with GCC or Visual C
-   * because of different calling conventions.
-   */
-#  if PNG_API_RULE == 2
-    /* If this line results in an error, either because __watcall is not
-     * understood or because of a redefine just below you cannot use *this*
-     * build of the library with the compiler you are using.  *This* build was
-     * build using Watcom and applications must also be built using Watcom!
-     */
-#    define PNGCAPI __watcall
-#  endif
-
-#  if defined(__GNUC__) || (defined (_MSC_VER) && (_MSC_VER >= 800))
-#    define PNGCAPI __cdecl
-#    if PNG_API_RULE == 1
-#      define PNGAPI __stdcall
+/* Function calling conventions.
+ * =============================
+ * Normally it is not necessary to specify to the compiler how to call
+ * a function - it just does it - however on x86 systems derived from
+ * Microsoft and Borland C compilers ('IBM PC', 'DOS', 'Windows' systems
+ * and some others) there are multiple ways to call a function and the
+ * default can be changed on the compiler command line.  For this reason
+ * libpng specifies the calling convention of every exported function and
+ * every function called via a user supplied function pointer.  This is
+ * done in this file by defining the following macros:
+ *
+ * PNGAPI    Calling convention for exported functions.
+ * PNGCBAPI  Calling convention for user provided (callback) functions.
+ * PNGCAPI   Calling convention used by the ANSI-C library (required
+ *           for longjmp callbacks and sometimes used internally to
+ *           specify the calling convention for zlib).
+ *
+ * These macros should never be overridden.  If it is necessary to
+ * change calling convention in a private build this can be done
+ * by setting PNG_API_RULE (which defaults to 0) to one of the values
+ * below to select the correct 'API' variants.
+ *
+ * PNG_API_RULE=0 Use PNGCAPI - the 'C' calling convention - throughout.
+ *                This is correct in every known environment.
+ * PNG_API_RULE=1 Use the operating system convention for PNGAPI and
+ *                the 'C' calling convention (from PNGCAPI) for
+ *                callbacks (PNGCBAPI).  This is no longer required
+ *                in any known environment - if it has to be used
+ *                please post an explanation of the problem to the
+ *                libpng mailing list.
+ *
+ * These cases only differ if the operating system does not use the C
+ * calling convention, at present this just means the above cases
+ * (x86 DOS/Windows sytems) and, even then, this does not apply to
+ * Cygwin running on those systems.
+ *
+ * Note that the value must be defined in pnglibconf.h so that what
+ * the application uses to call the library matches the conventions
+ * set when building the library.
+ */
+
+/* Symbol export
+ * =============
+ * When building a shared library it is almost always necessary to tell
+ * the compiler which symbols to export.  The png.h macro 'PNG_EXPORT'
+ * is used to mark the symbols.  On some systems these symbols can be
+ * extracted at link time and need no special processing by the compiler,
+ * on other systems the symbols are flagged by the compiler and just
+ * the declaration requires a special tag applied (unfortunately) in a
+ * compiler dependent way.  Some systems can do either.
+ *
+ * A small number of older systems also require a symbol from a DLL to
+ * be flagged to the program that calls it.  This is a problem because
+ * we do not know in the header file included by application code that
+ * the symbol will come from a shared library, as opposed to a statically
+ * linked one.  For this reason the application must tell us by setting
+ * the magic flag PNG_USE_DLL to turn on the special processing before
+ * it includes png.h.
+ *
+ * Four additional macros are used to make this happen:
+ *
+ * PNG_IMPEXP The magic (if any) to cause a symbol to be exported from
+ *            the build or imported if PNG_USE_DLL is set - compiler
+ *            and system specific.
+ *
+ * PNG_EXPORT_TYPE(type) A macro that pre or appends PNG_IMPEXP to
+ *                       'type', compiler specific.
+ *
+ * PNG_DLL_EXPORT Set to the magic to use during a libpng build to
+ *                make a symbol exported from the DLL.  Not used in the
+ *                public header files; see pngpriv.h for how it is used
+ *                in the libpng build.
+ *
+ * PNG_DLL_IMPORT Set to the magic to force the libpng symbols to come
+ *                from a DLL - used to define PNG_IMPEXP when
+ *                PNG_USE_DLL is set.
+ */
+
+/* System specific discovery.
+ * ==========================
+ * This code is used at build time to find PNG_IMPEXP, the API settings
+ * and PNG_EXPORT_TYPE(), it may also set a macro to indicate the DLL
+ * import processing is possible.  On Windows/x86 systems it also sets
+ * compiler-specific macros to the values required to change the calling
+ * conventions of the various functions.
+ */
+#if ( defined(_Windows) || defined(_WINDOWS) || defined(WIN32) ||\
+      defined(_WIN32) || defined(__WIN32__) || defined(__CYGWIN__) ) &&\
+    ( defined(_X86_) || defined(_X64_) || defined(_M_IX86) ||\
+      defined(_M_X64) || defined(_M_IA64) )
+  /* Windows system (DOS doesn't support DLLs) running on x86/x64.  Includes
+   * builds under Cygwin or MinGW.  Also includes Watcom builds but these need
+   * special treatment because they are not compatible with GCC or Visual C
+   * because of different calling conventions.
+   */
+#  if PNG_API_RULE == 2
+    /* If this line results in an error, either because __watcall is not
+     * understood or because of a redefine just below you cannot use *this*
+     * build of the library with the compiler you are using.  *This* build was
+     * build using Watcom and applications must also be built using Watcom!
+     */
+#    define PNGCAPI __watcall
+#  endif
+
+#  if defined(__GNUC__) || (defined (_MSC_VER) && (_MSC_VER >= 800))
+#    define PNGCAPI __cdecl
+#    if PNG_API_RULE == 1
+#      define PNGAPI __stdcall
 #    endif
-#  else
-    /* An older compiler, or one not detected (erroneously) above,
-     * if necessary override on the command line to get the correct
-     * variants for the compiler.
-     */
-#    ifndef PNGCAPI
-#      define PNGCAPI _cdecl
+#  else
+    /* An older compiler, or one not detected (erroneously) above,
+     * if necessary override on the command line to get the correct
+     * variants for the compiler.
+     */
+#    ifndef PNGCAPI
+#      define PNGCAPI _cdecl
 #    endif
-#    if PNG_API_RULE == 1 && !defined(PNGAPI)
-#      define PNGAPI _stdcall
+#    if PNG_API_RULE == 1 && !defined(PNGAPI)
+#      define PNGAPI _stdcall
 #    endif
-#  endif /* compiler/api */
-  /* NOTE: PNGCBAPI always defaults to PNGCAPI. */
-
-#  if defined(PNGAPI) && !defined(PNG_USER_PRIVATEBUILD)
-   ERROR: PNG_USER_PRIVATEBUILD must be defined if PNGAPI is changed
-#  endif
-
-#  if (defined(_MSC_VER) && _MSC_VER < 800) ||\
-      (defined(__BORLANDC__) && __BORLANDC__ < 0x500)
-    /* older Borland and MSC
-     * compilers used '__export' and required this to be after
-     * the type.
-     */
-#    ifndef PNG_EXPORT_TYPE
-#      define PNG_EXPORT_TYPE(type) type PNG_IMPEXP
-#    endif
-#    define PNG_DLL_EXPORT __export
-#  else /* newer compiler */
-#    define PNG_DLL_EXPORT __declspec(dllexport)
-#    ifndef PNG_DLL_IMPORT
-#      define PNG_DLL_IMPORT __declspec(dllimport)
-#    endif
-#  endif /* compiler */
-
-#else /* !Windows/x86 */
-#  if (defined(__IBMC__) || defined(__IBMCPP__)) && defined(__OS2__)
-#    define PNGAPI _System
-#  else /* !Windows/x86 && !OS/2 */
-    /* Use the defaults, or define PNG*API on the command line (but
-     * this will have to be done for every compile!)
-     */
-#  endif /* other system, !OS/2 */
-#endif /* !Windows/x86 */
-
-/* Now do all the defaulting . */
-#ifndef PNGCAPI
-#  define PNGCAPI
-#endif
-#ifndef PNGCBAPI
-#  define PNGCBAPI PNGCAPI
-#endif
-#ifndef PNGAPI
-#  define PNGAPI PNGCAPI
-#endif
-
-/* PNG_IMPEXP may be set on the compilation system command line or (if not set)
- * then in an internal header file when building the library, otherwise (when
- * using the library) it is set here.
- */
-#ifndef PNG_IMPEXP
-#  if defined(PNG_USE_DLL) && defined(PNG_DLL_IMPORT)
-     /* This forces use of a DLL, disallowing static linking */
-#    define PNG_IMPEXP PNG_DLL_IMPORT
-#  endif
-
-#  ifndef PNG_IMPEXP
-#    define PNG_IMPEXP
-#  endif
-#endif
-
-/* In 1.5.2 the definition of PNG_FUNCTION has been changed to always treat
- * 'attributes' as a storage class - the attributes go at the start of the
- * function definition, and attributes are always appended regardless of the
- * compiler.  This considerably simplifies these macros but may cause problems
- * if any compilers both need function attributes and fail to handle them as
- * a storage class (this is unlikely.)
- */
-#ifndef PNG_FUNCTION
-#  define PNG_FUNCTION(type, name, args, attributes) attributes type name args
-#endif
-
-#ifndef PNG_EXPORT_TYPE
-#  define PNG_EXPORT_TYPE(type) PNG_IMPEXP type
-#endif
-
-   /* The ordinal value is only relevant when preprocessing png.h for symbol
-    * table entries, so we discard it here.  See the .dfn files in the
-    * scripts directory.
-    */
-#ifndef PNG_EXPORTA
-
-#  define PNG_EXPORTA(ordinal, type, name, args, attributes)\
-      PNG_FUNCTION(PNG_EXPORT_TYPE(type),(PNGAPI name),PNGARG(args), \
-        extern attributes)
-#endif
-
-/* ANSI-C (C90) does not permit a macro to be invoked with an empty argument,
- * so make something non-empty to satisfy the requirement:
- */
-#define PNG_EMPTY /*empty list*/
-
-#define PNG_EXPORT(ordinal, type, name, args)\
-   PNG_EXPORTA(ordinal, type, name, args, PNG_EMPTY)
-
-/* Use PNG_REMOVED to comment out a removed interface. */
-#ifndef PNG_REMOVED
-#  define PNG_REMOVED(ordinal, type, name, args, attributes)
-#endif
-
-#ifndef PNG_CALLBACK
-#  define PNG_CALLBACK(type, name, args) type (PNGCBAPI name) PNGARG(args)
-#endif
-
-/* Support for compiler specific function attributes.  These are used
- * so that where compiler support is available incorrect use of API
- * functions in png.h will generate compiler warnings.
- *
- * Added at libpng-1.2.41.
- */
-
-#ifndef PNG_NO_PEDANTIC_WARNINGS
-#  ifndef PNG_PEDANTIC_WARNINGS_SUPPORTED
-#    define PNG_PEDANTIC_WARNINGS_SUPPORTED
-#  endif
-#endif
-
-<<<<<<< HEAD
-#ifdef PNG_PEDANTIC_WARNINGS_SUPPORTED
-  /* Support for compiler specific function attributes.  These are used
-   * so that where compiler support is available incorrect use of API
-   * functions in png.h will generate compiler warnings.  Added at libpng
-   * version 1.2.41.
-   */
-#  if defined(__GNUC__)
-#    ifndef PNG_USE_RESULT
-#      define PNG_USE_RESULT __attribute__((__warn_unused_result__))
-#    endif
-#    ifndef PNG_NORETURN
-#      define PNG_NORETURN   __attribute__((__noreturn__))
-#    endif
-#    ifndef PNG_ALLOCATED
-#      define PNG_ALLOCATED  __attribute__((__malloc__))
-#    endif
-#    ifndef PNG_DEPRECATED
-#      define PNG_DEPRECATED __attribute__((__deprecated__))
-#    endif
-#    ifndef PNG_PRIVATE
-#      if 0 /* Doesn't work so we use deprecated instead*/
-#        define PNG_PRIVATE \
-          __attribute__((warning("This function is not exported by libpng.")))
-#      else
-#        define PNG_PRIVATE \
-          __attribute__((__deprecated__))
-#      endif
-#    endif
-#  endif /* __GNUC__ */
-
-#  if defined(_MSC_VER)  && (_MSC_VER >= 1300)
-#    ifndef PNG_USE_RESULT
-#      define PNG_USE_RESULT /* not supported */
-#    endif
-#    ifndef PNG_NORETURN
-#      define PNG_NORETURN   __declspec(noreturn)
-#    endif
-#    ifndef PNG_ALLOCATED
-#      if defined(_MSC_VER)  && (_MSC_VER >= 1300)
-#        define PNG_ALLOCATED __declspec(restrict)
-#      endif
-#    endif
-#    ifndef PNG_DEPRECATED
-#      define PNG_DEPRECATED __declspec(deprecated)
-#    endif
-#    ifndef PNG_PRIVATE
-#      define PNG_PRIVATE __declspec(deprecated)
-#    endif
-#  endif /* _MSC_VER */
-#endif /* PNG_PEDANTIC_WARNINGS */
-
-#ifndef PNG_DEPRECATED
-#  define PNG_DEPRECATED  /* Use of this function is deprecated */
-=======
-#ifdef PNG_PEDANTIC_WARNINGS_SUPPORTED
-  /* Support for compiler specific function attributes.  These are used
-   * so that where compiler support is available incorrect use of API
-   * functions in png.h will generate compiler warnings.  Added at libpng
-   * version 1.2.41.
-   */
-#  if defined(__GNUC__)
-#    ifndef PNG_USE_RESULT
-#      define PNG_USE_RESULT __attribute__((__warn_unused_result__))
-#    endif
-#    ifndef PNG_NORETURN
-#      define PNG_NORETURN   __attribute__((__noreturn__))
-#    endif
-#    ifndef PNG_ALLOCATED
-#      define PNG_ALLOCATED  __attribute__((__malloc__))
-#    endif
-#    ifndef PNG_DEPRECATED
-#      define PNG_DEPRECATED __attribute__((__deprecated__))
-#    endif
-#    ifndef PNG_PRIVATE
-#      if 0 /* Doesn't work so we use deprecated instead*/
-#        define PNG_PRIVATE \
-          __attribute__((warning("This function is not exported by libpng.")))
-#      else
-#        define PNG_PRIVATE \
-          __attribute__((__deprecated__))
-#      endif
-#    endif
-#  endif /* __GNUC__ */
-
-#  if defined(_MSC_VER)  && (_MSC_VER >= 1300)
-#    ifndef PNG_USE_RESULT
-#      define PNG_USE_RESULT /* not supported */
-#    endif
-#    ifndef PNG_NORETURN
-#      define PNG_NORETURN __declspec(noreturn)
-#    endif
-#    ifndef PNG_ALLOCATED
-#      if (_MSC_VER >= 1400)
-#        define PNG_ALLOCATED __declspec(restrict)
-#      endif
-#    endif
-#    ifndef PNG_DEPRECATED
-#      define PNG_DEPRECATED __declspec(deprecated)
-#    endif
-#    ifndef PNG_PRIVATE
-#      define PNG_PRIVATE __declspec(deprecated)
-#    endif
-#  endif /* _MSC_VER */
-#endif /* PNG_PEDANTIC_WARNINGS */
-
-#ifndef PNG_DEPRECATED
-#  define PNG_DEPRECATED  /* Use of this function is deprecated */
->>>>>>> 7cf02ded
-#endif
-#ifndef PNG_USE_RESULT
-#  define PNG_USE_RESULT  /* The result of this function must be checked */
-#endif
-#ifndef PNG_NORETURN
-#  define PNG_NORETURN    /* This function does not return */
-#endif
-#ifndef PNG_ALLOCATED
-#  define PNG_ALLOCATED   /* The result of the function is new memory */
-#endif
-#ifndef PNG_PRIVATE
-#  define PNG_PRIVATE     /* This is a private libpng function */
-#endif
-#ifndef PNG_FP_EXPORT     /* A floating point API. */
-#  ifdef PNG_FLOATING_POINT_SUPPORTED
-#     define PNG_FP_EXPORT(ordinal, type, name, args)\
-         PNG_EXPORT(ordinal, type, name, args)
-#  else                   /* No floating point APIs */
-#     define PNG_FP_EXPORT(ordinal, type, name, args)
-#  endif
-#endif
-#ifndef PNG_FIXED_EXPORT  /* A fixed point API. */
-#  ifdef PNG_FIXED_POINT_SUPPORTED
-#     define PNG_FIXED_EXPORT(ordinal, type, name, args)\
-         PNG_EXPORT(ordinal, type, name, args)
-#  else                   /* No fixed point APIs */
-#     define PNG_FIXED_EXPORT(ordinal, type, name, args)
-#  endif
-#endif
-
-/* The following uses const char * instead of char * for error
- * and warning message functions, so some compilers won't complain.
- * If you do not want to use const, define PNG_NO_CONST here.
- *
- * This should not change how the APIs are called, so it can be done
- * on a per-file basis in the application.
- */
-#ifndef PNG_CONST
-#  ifndef PNG_NO_CONST
-#    define PNG_CONST const
-#  else
-#    define PNG_CONST
+#  endif /* compiler/api */
+  /* NOTE: PNGCBAPI always defaults to PNGCAPI. */
+
+#  if defined(PNGAPI) && !defined(PNG_USER_PRIVATEBUILD)
+   ERROR: PNG_USER_PRIVATEBUILD must be defined if PNGAPI is changed
+#  endif
+
+#  if (defined(_MSC_VER) && _MSC_VER < 800) ||\
+      (defined(__BORLANDC__) && __BORLANDC__ < 0x500)
+    /* older Borland and MSC
+     * compilers used '__export' and required this to be after
+     * the type.
+     */
+#    ifndef PNG_EXPORT_TYPE
+#      define PNG_EXPORT_TYPE(type) type PNG_IMPEXP
+#    endif
+#    define PNG_DLL_EXPORT __export
+#  else /* newer compiler */
+#    define PNG_DLL_EXPORT __declspec(dllexport)
+#    ifndef PNG_DLL_IMPORT
+#      define PNG_DLL_IMPORT __declspec(dllimport)
+#    endif
+#  endif /* compiler */
+
+#else /* !Windows/x86 */
+#  if (defined(__IBMC__) || defined(__IBMCPP__)) && defined(__OS2__)
+#    define PNGAPI _System
+#  else /* !Windows/x86 && !OS/2 */
+    /* Use the defaults, or define PNG*API on the command line (but
+     * this will have to be done for every compile!)
+     */
+#  endif /* other system, !OS/2 */
+#endif /* !Windows/x86 */
+
+/* Now do all the defaulting . */
+#ifndef PNGCAPI
+#  define PNGCAPI
+#endif
+#ifndef PNGCBAPI
+#  define PNGCBAPI PNGCAPI
+#endif
+#ifndef PNGAPI
+#  define PNGAPI PNGCAPI
+#endif
+
+/* PNG_IMPEXP may be set on the compilation system command line or (if not set)
+ * then in an internal header file when building the library, otherwise (when
+ * using the library) it is set here.
+ */
+#ifndef PNG_IMPEXP
+#  if defined(PNG_USE_DLL) && defined(PNG_DLL_IMPORT)
+     /* This forces use of a DLL, disallowing static linking */
+#    define PNG_IMPEXP PNG_DLL_IMPORT
+#  endif
+
+#  ifndef PNG_IMPEXP
+#    define PNG_IMPEXP
+#  endif
+#endif
+
+/* In 1.5.2 the definition of PNG_FUNCTION has been changed to always treat
+ * 'attributes' as a storage class - the attributes go at the start of the
+ * function definition, and attributes are always appended regardless of the
+ * compiler.  This considerably simplifies these macros but may cause problems
+ * if any compilers both need function attributes and fail to handle them as
+ * a storage class (this is unlikely.)
+ */
+#ifndef PNG_FUNCTION
+#  define PNG_FUNCTION(type, name, args, attributes) attributes type name args
+#endif
+
+#ifndef PNG_EXPORT_TYPE
+#  define PNG_EXPORT_TYPE(type) PNG_IMPEXP type
+#endif
+
+   /* The ordinal value is only relevant when preprocessing png.h for symbol
+    * table entries, so we discard it here.  See the .dfn files in the
+    * scripts directory.
+    */
+#ifndef PNG_EXPORTA
+
+#  define PNG_EXPORTA(ordinal, type, name, args, attributes)\
+      PNG_FUNCTION(PNG_EXPORT_TYPE(type),(PNGAPI name),PNGARG(args), \
+        extern attributes)
+#endif
+
+/* ANSI-C (C90) does not permit a macro to be invoked with an empty argument,
+ * so make something non-empty to satisfy the requirement:
+ */
+#define PNG_EMPTY /*empty list*/
+
+#define PNG_EXPORT(ordinal, type, name, args)\
+   PNG_EXPORTA(ordinal, type, name, args, PNG_EMPTY)
+
+/* Use PNG_REMOVED to comment out a removed interface. */
+#ifndef PNG_REMOVED
+#  define PNG_REMOVED(ordinal, type, name, args, attributes)
+#endif
+
+#ifndef PNG_CALLBACK
+#  define PNG_CALLBACK(type, name, args) type (PNGCBAPI name) PNGARG(args)
+#endif
+
+/* Support for compiler specific function attributes.  These are used
+ * so that where compiler support is available incorrect use of API
+ * functions in png.h will generate compiler warnings.
+ *
+ * Added at libpng-1.2.41.
+ */
+
+#ifndef PNG_NO_PEDANTIC_WARNINGS
+#  ifndef PNG_PEDANTIC_WARNINGS_SUPPORTED
+#    define PNG_PEDANTIC_WARNINGS_SUPPORTED
+#  endif
+#endif
+
+#ifdef PNG_PEDANTIC_WARNINGS_SUPPORTED
+  /* Support for compiler specific function attributes.  These are used
+   * so that where compiler support is available incorrect use of API
+   * functions in png.h will generate compiler warnings.  Added at libpng
+   * version 1.2.41.
+   */
+#  if defined(__GNUC__)
+#    ifndef PNG_USE_RESULT
+#      define PNG_USE_RESULT __attribute__((__warn_unused_result__))
+#    endif
+#    ifndef PNG_NORETURN
+#      define PNG_NORETURN   __attribute__((__noreturn__))
+#    endif
+#    ifndef PNG_ALLOCATED
+#      define PNG_ALLOCATED  __attribute__((__malloc__))
+#    endif
+#    ifndef PNG_DEPRECATED
+#      define PNG_DEPRECATED __attribute__((__deprecated__))
+#    endif
+#    ifndef PNG_PRIVATE
+#      if 0 /* Doesn't work so we use deprecated instead*/
+#        define PNG_PRIVATE \
+          __attribute__((warning("This function is not exported by libpng.")))
+#      else
+#        define PNG_PRIVATE \
+          __attribute__((__deprecated__))
+#      endif
+#    endif
+#  endif /* __GNUC__ */
+
+#  if defined(_MSC_VER)  && (_MSC_VER >= 1300)
+#    ifndef PNG_USE_RESULT
+#      define PNG_USE_RESULT /* not supported */
+#    endif
+#    ifndef PNG_NORETURN
+#      define PNG_NORETURN __declspec(noreturn)
+#    endif
+#    ifndef PNG_ALLOCATED
+#      if (_MSC_VER >= 1400)
+#        define PNG_ALLOCATED __declspec(restrict)
+#      endif
+#    endif
+#    ifndef PNG_DEPRECATED
+#      define PNG_DEPRECATED __declspec(deprecated)
+#    endif
+#    ifndef PNG_PRIVATE
+#      define PNG_PRIVATE __declspec(deprecated)
+#    endif
+#  endif /* _MSC_VER */
+#endif /* PNG_PEDANTIC_WARNINGS */
+
+#ifndef PNG_DEPRECATED
+#  define PNG_DEPRECATED  /* Use of this function is deprecated */
+#endif
+#ifndef PNG_USE_RESULT
+#  define PNG_USE_RESULT  /* The result of this function must be checked */
+#endif
+#ifndef PNG_NORETURN
+#  define PNG_NORETURN    /* This function does not return */
+#endif
+#ifndef PNG_ALLOCATED
+#  define PNG_ALLOCATED   /* The result of the function is new memory */
+#endif
+#ifndef PNG_PRIVATE
+#  define PNG_PRIVATE     /* This is a private libpng function */
+#endif
+#ifndef PNG_FP_EXPORT     /* A floating point API. */
+#  ifdef PNG_FLOATING_POINT_SUPPORTED
+#     define PNG_FP_EXPORT(ordinal, type, name, args)\
+         PNG_EXPORT(ordinal, type, name, args)
+#  else                   /* No floating point APIs */
+#     define PNG_FP_EXPORT(ordinal, type, name, args)
+#  endif
+#endif
+#ifndef PNG_FIXED_EXPORT  /* A fixed point API. */
+#  ifdef PNG_FIXED_POINT_SUPPORTED
+#     define PNG_FIXED_EXPORT(ordinal, type, name, args)\
+         PNG_EXPORT(ordinal, type, name, args)
+#  else                   /* No fixed point APIs */
+#     define PNG_FIXED_EXPORT(ordinal, type, name, args)
+#  endif
+#endif
+
+/* The following uses const char * instead of char * for error
+ * and warning message functions, so some compilers won't complain.
+ * If you do not want to use const, define PNG_NO_CONST here.
+ *
+ * This should not change how the APIs are called, so it can be done
+ * on a per-file basis in the application.
+ */
+#ifndef PNG_CONST
+#  ifndef PNG_NO_CONST
+#    define PNG_CONST const
+#  else
+#    define PNG_CONST
 #  endif
 #endif
 
@@ -496,29 +434,29 @@
  * numbers suggest (a png_uint_32 must be at least 32 bits long), but they
  * don't have to be exactly that size.  Some compilers dislike passing
  * unsigned shorts as function parameters, so you may be better off using
- * unsigned int for png_uint_16.
- */
-
-#if defined(INT_MAX) && (INT_MAX > 0x7ffffffeL)
-typedef unsigned int png_uint_32;
-typedef int png_int_32;
-#else
+ * unsigned int for png_uint_16.
+ */
+
+#if defined(INT_MAX) && (INT_MAX > 0x7ffffffeL)
+typedef unsigned int png_uint_32;
+typedef int png_int_32;
+#else
 typedef unsigned long png_uint_32;
 typedef long png_int_32;
-#endif
+#endif
 typedef unsigned short png_uint_16;
 typedef short png_int_16;
 typedef unsigned char png_byte;
 
-#ifdef PNG_NO_SIZE_T
-typedef unsigned int png_size_t;
+#ifdef PNG_NO_SIZE_T
+typedef unsigned int png_size_t;
 #else
-typedef size_t png_size_t;
-#endif
-#define png_sizeof(x) (sizeof (x))
+typedef size_t png_size_t;
+#endif
+#define png_sizeof(x) (sizeof (x))
 
 /* The following is needed for medium model support.  It cannot be in the
- * pngpriv.h header.  Needs modification for other compilers besides
+ * pngpriv.h header.  Needs modification for other compilers besides
  * MSC.  Model independent support declares all arrays and pointers to be
  * large using the far keyword.  The zlib version used must also support
  * model independent data.  As of version zlib 1.0.4, the necessary changes
@@ -527,28 +465,28 @@
  */
 
 /* Separate compiler dependencies (problem here is that zlib.h always
- * defines FAR. (SJT)
- */
+ * defines FAR. (SJT)
+ */
 #ifdef __BORLANDC__
 #  if defined(__LARGE__) || defined(__HUGE__) || defined(__COMPACT__)
 #    define LDATA 1
 #  else
 #    define LDATA 0
 #  endif
-  /* GRR:  why is Cygwin in here?  Cygwin is not Borland C... */
+  /* GRR:  why is Cygwin in here?  Cygwin is not Borland C... */
 #  if !defined(__WIN32__) && !defined(__FLAT__) && !defined(__CYGWIN__)
-#    define PNG_MAX_MALLOC_64K /* only used in build */
+#    define PNG_MAX_MALLOC_64K /* only used in build */
 #    if (LDATA != 1)
 #      ifndef FAR
 #        define FAR __far
 #      endif
 #      define USE_FAR_KEYWORD
 #    endif   /* LDATA != 1 */
-         /* Possibly useful for moving data out of default segment.
-          * Uncomment it if you want. Could also define FARDATA as
-          * const if your compiler supports it. (SJT)
-#        define FARDATA FAR
-          */
+         /* Possibly useful for moving data out of default segment.
+          * Uncomment it if you want. Could also define FARDATA as
+          * const if your compiler supports it. (SJT)
+#        define FARDATA FAR
+          */
 #  endif  /* __WIN32__, __FLAT__, __CYGWIN__ */
 #endif   /* __BORLANDC__ */
 
@@ -559,8 +497,8 @@
  */
 
 /* MSC Medium model */
-#ifdef FAR
-#  ifdef M_I86MM
+#ifdef FAR
+#  ifdef M_I86MM
 #    define USE_FAR_KEYWORD
 #    define FARDATA FAR
 #    include <dos.h>
@@ -578,37 +516,37 @@
 #endif
 
 /* Typedef for floating-point numbers that are converted
- * to fixed-point with a multiple of 100,000, e.g., gamma
- */
+ * to fixed-point with a multiple of 100,000, e.g., gamma
+ */
 typedef png_int_32 png_fixed_point;
 
 /* Add typedefs for pointers */
-typedef void                      FAR * png_voidp;
-typedef PNG_CONST void            FAR * png_const_voidp;
-typedef png_byte                  FAR * png_bytep;
-typedef PNG_CONST png_byte        FAR * png_const_bytep;
-typedef png_uint_32               FAR * png_uint_32p;
-typedef PNG_CONST png_uint_32     FAR * png_const_uint_32p;
-typedef png_int_32                FAR * png_int_32p;
-typedef PNG_CONST png_int_32      FAR * png_const_int_32p;
-typedef png_uint_16               FAR * png_uint_16p;
-typedef PNG_CONST png_uint_16     FAR * png_const_uint_16p;
-typedef png_int_16                FAR * png_int_16p;
-typedef PNG_CONST png_int_16      FAR * png_const_int_16p;
-typedef char                      FAR * png_charp;
-typedef PNG_CONST char            FAR * png_const_charp;
-typedef png_fixed_point           FAR * png_fixed_point_p;
-typedef PNG_CONST png_fixed_point FAR * png_const_fixed_point_p;
-typedef png_size_t                FAR * png_size_tp;
-typedef PNG_CONST png_size_t      FAR * png_const_size_tp;
-
-#ifdef PNG_STDIO_SUPPORTED
-typedef FILE            * png_FILE_p;
+typedef void                      FAR * png_voidp;
+typedef PNG_CONST void            FAR * png_const_voidp;
+typedef png_byte                  FAR * png_bytep;
+typedef PNG_CONST png_byte        FAR * png_const_bytep;
+typedef png_uint_32               FAR * png_uint_32p;
+typedef PNG_CONST png_uint_32     FAR * png_const_uint_32p;
+typedef png_int_32                FAR * png_int_32p;
+typedef PNG_CONST png_int_32      FAR * png_const_int_32p;
+typedef png_uint_16               FAR * png_uint_16p;
+typedef PNG_CONST png_uint_16     FAR * png_const_uint_16p;
+typedef png_int_16                FAR * png_int_16p;
+typedef PNG_CONST png_int_16      FAR * png_const_int_16p;
+typedef char                      FAR * png_charp;
+typedef PNG_CONST char            FAR * png_const_charp;
+typedef png_fixed_point           FAR * png_fixed_point_p;
+typedef PNG_CONST png_fixed_point FAR * png_const_fixed_point_p;
+typedef png_size_t                FAR * png_size_tp;
+typedef PNG_CONST png_size_t      FAR * png_const_size_tp;
+
+#ifdef PNG_STDIO_SUPPORTED
+typedef FILE            * png_FILE_p;
 #endif
 
 #ifdef PNG_FLOATING_POINT_SUPPORTED
-typedef double           FAR * png_doublep;
-typedef PNG_CONST double FAR * png_const_doublep;
+typedef double           FAR * png_doublep;
+typedef PNG_CONST double FAR * png_const_doublep;
 #endif
 
 /* Pointers to pointers; i.e. arrays */
@@ -627,30 +565,30 @@
 /* Pointers to pointers to pointers; i.e., pointer to array */
 typedef char            FAR * FAR * FAR * png_charppp;
 
-/* png_alloc_size_t is guaranteed to be no smaller than png_size_t,
- * and no smaller than png_uint_32.  Casts from png_size_t or png_uint_32
- * to png_alloc_size_t are not necessary; in fact, it is recommended
- * not to use them at all so that the compiler can complain when something
- * turns out to be problematic.
- * Casts in the other direction (from png_alloc_size_t to png_size_t or
- * png_uint_32) should be explicitly applied; however, we do not expect
- * to encounter practical situations that require such conversions.
- */
-#if defined(__TURBOC__) && !defined(__FLAT__)
-   typedef unsigned long png_alloc_size_t;
-#else
-#  if defined(_MSC_VER) && defined(MAXSEG_64K)
-     typedef unsigned long    png_alloc_size_t;
+/* png_alloc_size_t is guaranteed to be no smaller than png_size_t,
+ * and no smaller than png_uint_32.  Casts from png_size_t or png_uint_32
+ * to png_alloc_size_t are not necessary; in fact, it is recommended
+ * not to use them at all so that the compiler can complain when something
+ * turns out to be problematic.
+ * Casts in the other direction (from png_alloc_size_t to png_size_t or
+ * png_uint_32) should be explicitly applied; however, we do not expect
+ * to encounter practical situations that require such conversions.
+ */
+#if defined(__TURBOC__) && !defined(__FLAT__)
+   typedef unsigned long png_alloc_size_t;
+#else
+#  if defined(_MSC_VER) && defined(MAXSEG_64K)
+     typedef unsigned long    png_alloc_size_t;
 #  else
-     /* This is an attempt to detect an old Windows system where (int) is
-      * actually 16 bits, in that case png_malloc must have an argument with a
-      * bigger size to accomodate the requirements of the library.
-      */
-#    if (defined(_Windows) || defined(_WINDOWS) || defined(_WINDOWS_)) && \
-        (!defined(INT_MAX) || INT_MAX <= 0x7ffffffeL)
-       typedef DWORD         png_alloc_size_t;
-#    else
-       typedef png_size_t    png_alloc_size_t;
+     /* This is an attempt to detect an old Windows system where (int) is
+      * actually 16 bits, in that case png_malloc must have an argument with a
+      * bigger size to accomodate the requirements of the library.
+      */
+#    if (defined(_Windows) || defined(_WINDOWS) || defined(_WINDOWS_)) && \
+        (!defined(INT_MAX) || INT_MAX <= 0x7ffffffeL)
+       typedef DWORD         png_alloc_size_t;
+#    else
+       typedef png_size_t    png_alloc_size_t;
 #    endif
 #  endif
 #endif
