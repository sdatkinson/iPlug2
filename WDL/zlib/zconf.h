--- conflicted
+++ resolved
@@ -1,9 +1,5 @@
 /* zconf.h -- configuration of the zlib compression library
-<<<<<<< HEAD
- * Copyright (C) 1995-2010 Jean-loup Gailly.
-=======
  * Copyright (C) 1995-2011 Jean-loup Gailly.
->>>>>>> 7cf02ded
  * For conditions of distribution and use, see copyright notice in zlib.h
  */
 
@@ -19,10 +15,7 @@
  * this permanently in zconf.h using "./configure --zprefix".
  */
 #ifdef Z_PREFIX     /* may be set to #if 1 by ./configure */
-<<<<<<< HEAD
-=======
 #  define Z_PREFIX_SET
->>>>>>> 7cf02ded
 
 /* all linked symbols */
 #  define _dist_code            z__dist_code
@@ -35,17 +28,11 @@
 #  define adler32               z_adler32
 #  define adler32_combine       z_adler32_combine
 #  define adler32_combine64     z_adler32_combine64
-<<<<<<< HEAD
-#  define compress              z_compress
-#  define compress2             z_compress2
-#  define compressBound         z_compressBound
-=======
 #  ifndef Z_SOLO
 #    define compress              z_compress
 #    define compress2             z_compress2
 #    define compressBound         z_compressBound
 #  endif
->>>>>>> 7cf02ded
 #  define crc32                 z_crc32
 #  define crc32_combine         z_crc32_combine
 #  define crc32_combine64       z_crc32_combine64
@@ -56,53 +43,15 @@
 #  define deflateInit2_         z_deflateInit2_
 #  define deflateInit_          z_deflateInit_
 #  define deflateParams         z_deflateParams
-<<<<<<< HEAD
-#  define deflatePrime          z_deflatePrime
-#  define deflateReset          z_deflateReset
-=======
 #  define deflatePending        z_deflatePending
 #  define deflatePrime          z_deflatePrime
 #  define deflateReset          z_deflateReset
 #  define deflateResetKeep      z_deflateResetKeep
->>>>>>> 7cf02ded
 #  define deflateSetDictionary  z_deflateSetDictionary
 #  define deflateSetHeader      z_deflateSetHeader
 #  define deflateTune           z_deflateTune
 #  define deflate_copyright     z_deflate_copyright
 #  define get_crc_table         z_get_crc_table
-<<<<<<< HEAD
-#  define gz_error              z_gz_error
-#  define gz_intmax             z_gz_intmax
-#  define gz_strwinerror        z_gz_strwinerror
-#  define gzbuffer              z_gzbuffer
-#  define gzclearerr            z_gzclearerr
-#  define gzclose               z_gzclose
-#  define gzclose_r             z_gzclose_r
-#  define gzclose_w             z_gzclose_w
-#  define gzdirect              z_gzdirect
-#  define gzdopen               z_gzdopen
-#  define gzeof                 z_gzeof
-#  define gzerror               z_gzerror
-#  define gzflush               z_gzflush
-#  define gzgetc                z_gzgetc
-#  define gzgets                z_gzgets
-#  define gzoffset              z_gzoffset
-#  define gzoffset64            z_gzoffset64
-#  define gzopen                z_gzopen
-#  define gzopen64              z_gzopen64
-#  define gzprintf              z_gzprintf
-#  define gzputc                z_gzputc
-#  define gzputs                z_gzputs
-#  define gzread                z_gzread
-#  define gzrewind              z_gzrewind
-#  define gzseek                z_gzseek
-#  define gzseek64              z_gzseek64
-#  define gzsetparams           z_gzsetparams
-#  define gztell                z_gztell
-#  define gztell64              z_gztell64
-#  define gzungetc              z_gzungetc
-#  define gzwrite               z_gzwrite
-=======
 #  ifndef Z_SOLO
 #    define gz_error              z_gz_error
 #    define gz_intmax             z_gz_intmax
@@ -138,7 +87,6 @@
 #    define gzungetc              z_gzungetc
 #    define gzwrite               z_gzwrite
 #  endif
->>>>>>> 7cf02ded
 #  define inflate               z_inflate
 #  define inflateBack           z_inflateBack
 #  define inflateBackEnd        z_inflateBackEnd
@@ -156,15 +104,6 @@
 #  define inflateSync           z_inflateSync
 #  define inflateSyncPoint      z_inflateSyncPoint
 #  define inflateUndermine      z_inflateUndermine
-<<<<<<< HEAD
-#  define inflate_copyright     z_inflate_copyright
-#  define inflate_fast          z_inflate_fast
-#  define inflate_table         z_inflate_table
-#  define uncompress            z_uncompress
-#  define zError                z_zError
-#  define zcalloc               z_zcalloc
-#  define zcfree                z_zcfree
-=======
 #  define inflateResetKeep      z_inflateResetKeep
 #  define inflate_copyright     z_inflate_copyright
 #  define inflate_fast          z_inflate_fast
@@ -177,7 +116,6 @@
 #    define zcalloc               z_zcalloc
 #    define zcfree                z_zcfree
 #  endif
->>>>>>> 7cf02ded
 #  define zlibCompileFlags      z_zlibCompileFlags
 #  define zlibVersion           z_zlibVersion
 
@@ -187,17 +125,11 @@
 #  define alloc_func            z_alloc_func
 #  define charf                 z_charf
 #  define free_func             z_free_func
-<<<<<<< HEAD
-#  define gzFile                z_gzFile
-#  define gz_header             z_gz_header
-#  define gz_headerp            z_gz_headerp
-=======
 #  ifndef Z_SOLO
 #    define gzFile                z_gzFile
 #    define gz_header             z_gz_header
 #    define gz_headerp            z_gz_headerp
 #  endif
->>>>>>> 7cf02ded
 #  define in_func               z_in_func
 #  define intf                  z_intf
 #  define out_func              z_out_func
@@ -210,13 +142,9 @@
 #  define voidpf                z_voidpf
 
 /* all zlib structs in zlib.h and zconf.h */
-<<<<<<< HEAD
-#  define gz_header_s           z_gz_header_s
-=======
 #  ifndef Z_SOLO
 #    define gz_header_s           z_gz_header_s
 #  endif
->>>>>>> 7cf02ded
 #  define internal_state        z_internal_state
 
 #endif
@@ -287,15 +215,12 @@
 #  endif
 #endif
 
-<<<<<<< HEAD
-=======
 #if defined(ZLIB_CONST) && !defined(z_const)
 #  define z_const const
 #else
 #  define z_const
 #endif
 
->>>>>>> 7cf02ded
 /* Some Mac compilers merge all .h files incorrectly: */
 #if defined(__MWERKS__)||defined(applec)||defined(THINK_C)||defined(__SC__)
 #  define NO_DUMMY_DECL
@@ -342,8 +267,6 @@
 #  endif
 #endif
 
-<<<<<<< HEAD
-=======
 #ifndef Z_ARG /* function prototypes for stdarg */
 #  if defined(STDC) || defined(Z_HAVE_STDARG_H)
 #    define Z_ARG(args)  args
@@ -352,7 +275,6 @@
 #  endif
 #endif
 
->>>>>>> 7cf02ded
 /* The following definitions for FAR are needed only for MSDOS mixed
  * model programming (small or medium model with some far allocations).
  * This was tested only with MSC; for other MSDOS compilers you may have
@@ -470,10 +392,6 @@
 #  define Z_HAVE_UNISTD_H
 #endif
 
-<<<<<<< HEAD
-#ifdef STDC
-#  include <sys/types.h>    /* for off_t */
-=======
 #ifdef HAVE_STDARG_H    /* may be set to #if 1 by ./configure */
 #  define Z_HAVE_STDARG_H
 #endif
@@ -482,7 +400,6 @@
 #  ifndef Z_SOLO
 #    include <sys/types.h>      /* for off_t */
 #  endif
->>>>>>> 7cf02ded
 #endif
 
 /* a little trick to accommodate both "#define _LARGEFILE64_SOURCE" and
@@ -495,15 +412,11 @@
 #  undef _LARGEFILE64_SOURCE
 #endif
 
-<<<<<<< HEAD
-#if defined(Z_HAVE_UNISTD_H) || defined(_LARGEFILE64_SOURCE)
-=======
 #if defined(_LARGEFILE64_SOURCE) && _LFS64_LARGEFILE-0
 #  define Z_LARGE
 #endif
 
 #if (defined(Z_HAVE_UNISTD_H) || defined(Z_LARGE)) && !defined(Z_SOLO)
->>>>>>> 7cf02ded
 #  include <unistd.h>       /* for SEEK_* and off_t */
 #  ifdef VMS
 #    include <unixio.h>     /* for off_t */
@@ -513,11 +426,7 @@
 #  endif
 #endif
 
-<<<<<<< HEAD
-#ifndef SEEK_SET
-=======
 #if !defined(SEEK_SET) && !defined(Z_SOLO)
->>>>>>> 7cf02ded
 #  define SEEK_SET        0       /* Seek from beginning of file.  */
 #  define SEEK_CUR        1       /* Seek from current position.  */
 #  define SEEK_END        2       /* Set file pointer to EOF plus "offset" */
@@ -527,20 +436,6 @@
 #  define z_off_t long
 #endif
 
-<<<<<<< HEAD
-#if defined(_LARGEFILE64_SOURCE) && _LFS64_LARGEFILE-0
-#  define z_off64_t off64_t
-#else
-#  define z_off64_t z_off_t
-#endif
-
-#if defined(__OS400__)
-#  define NO_vsnprintf
-#endif
-
-#if defined(__MVS__)
-#  define NO_vsnprintf
-=======
 #if !defined(_WIN32) && (defined(_LARGEFILE64_SOURCE) && _LFS64_LARGEFILE-0)
 #  define z_off64_t off64_t
 #else
@@ -549,7 +444,6 @@
 #  else
 #  define z_off64_t z_off_t
 #endif
->>>>>>> 7cf02ded
 #endif
 
 /* MVS linker does not support external names larger than 8 bytes */
