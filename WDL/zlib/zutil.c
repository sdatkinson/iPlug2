--- conflicted
+++ resolved
@@ -1,9 +1,5 @@
 /* zutil.c -- target dependent utility functions for the compression library
-<<<<<<< HEAD
- * Copyright (C) 1995-2005, 2010 Jean-loup Gailly.
-=======
  * Copyright (C) 1995-2005, 2010, 2011 Jean-loup Gailly.
->>>>>>> 7cf02ded
  * For conditions of distribution and use, see copyright notice in zlib.h
  */
 
@@ -27,20 +23,13 @@
 "incompatible version",/* Z_VERSION_ERROR (-6) */
 ""};
 
-<<<<<<< HEAD
-=======
-#if 0
->>>>>>> 7cf02ded
+#if 0
 
 const char * ZEXPORT zlibVersion()
 {
     return ZLIB_VERSION;
 }
-<<<<<<< HEAD
-
-=======
-
->>>>>>> 7cf02ded
+
 uLong ZEXPORT zlibCompileFlags()
 {
     uLong flags;
@@ -97,42 +86,13 @@
 #ifdef FASTEST
     flags += 1L << 21;
 #endif
-<<<<<<< HEAD
-#ifdef STDC
-#  ifdef NO_vsnprintf
-        flags += 1L << 25;
-#    ifdef HAS_vsprintf_void
-        flags += 1L << 26;
-#    endif
-#  else
-#    ifdef HAS_vsnprintf_void
-        flags += 1L << 26;
-#    endif
-#  endif
-#else
-        flags += 1L << 24;
-#  ifdef NO_snprintf
-        flags += 1L << 25;
-#    ifdef HAS_sprintf_void
-        flags += 1L << 26;
-#    endif
-#  else
-#    ifdef HAS_snprintf_void
-        flags += 1L << 26;
-#    endif
-#  endif
-#endif
-    return flags;
-}
-=======
 #ifdef Z_SOLO
     return flags;
 #else
     return flags + gzflags();
 #endif
 }
-#endif
->>>>>>> 7cf02ded
+#endif
 
 #ifdef DEBUG
 
@@ -203,10 +163,7 @@
 }
 #endif
 
-<<<<<<< HEAD
-=======
 #ifndef Z_SOLO
->>>>>>> 7cf02ded
 
 #ifdef SYS16BIT
 
@@ -341,10 +298,6 @@
     if (opaque) return; /* make compiler happy */
 }
 
-<<<<<<< HEAD
 #endif /* MY_ZCALLOC */
-=======
-#endif /* MY_ZCALLOC */
-
-#endif /* !Z_SOLO */
->>>>>>> 7cf02ded
+
+#endif /* !Z_SOLO */