--- conflicted
+++ resolved
@@ -113,11 +113,7 @@
                     int height, void* data);
 
 // Returns the current OS target.
-<<<<<<< HEAD
-enum MNVGTarget mnvgTarget();
-=======
 enum MNVGTarget mnvgTarget(void);
->>>>>>> c5e96eb1
 
 #ifdef __cplusplus
 }
