/*
 ==============================================================================
 
 This file is part of the iPlug 2 library. Copyright (C) the iPlug 2 developers. 
 
 See LICENSE.txt for  more info.
 
 ==============================================================================
*/

#pragma once

#include <algorithm>
#include "wdlstring.h"
#include "ptrlist.h"

#include "IPlugConstants.h"
#include "IPlugPlatform.h"
#include "IPlugMidi.h" // <- Midi related structs in here
#include "IPlugUtilities.h"

/** In certain cases we need to queue parameter changes for transferral between threads */
struct IParamChange
{
  int paramIdx;
  double value;
  bool normalized; // TODO: Remove this
};

<<<<<<< HEAD
/** This structure is used when queueing Sysex messages. You may need to set MAX_SYSEX_SIZE to reflect the max sysex payload in bytes */
struct SysExData
{
  SysExData(int offset = 0, int size = 0, const void* pData = 0)
  : mOffset(offset)
  , mSize(size)
  {
    assert(size < MAX_SYSEX_SIZE);
    
    if (pData)
      memcpy(mData, pData, size);
    else
      memset(mData, 0, MAX_SYSEX_SIZE);
  }
  
  int mOffset;
  int mSize;
  uint8_t mData[MAX_SYSEX_SIZE];
};

/** A helper class for IBtyeChunk and IBtyeStream that avoids code duplication **/
=======
/** A helper class for IByteChunk and IByteStream that avoids code duplication **/
>>>>>>> e4f5deca
struct IByteGetter
{
  static inline int GetBytes(const uint8_t* pData, int dataSize, void* pBuf, int size, int startPos)
  {
    int endPos = startPos + size;
    if (startPos >= 0 && endPos <= dataSize)
    {
      memcpy(pBuf, pData + startPos, size);
      return endPos;
    }
    return -1;
  }
  
  static inline int GetStr(const uint8_t* pData, int dataSize, WDL_String& str, int startPos)
  {
    int len;
    int strStartPos = GetBytes(pData, dataSize, &len, sizeof(len), startPos);
    if (strStartPos >= 0)
    {
      int strEndPos = strStartPos + len;
      if (strEndPos <= dataSize)
      {
        if (len > 0)
          str.Set((char*) (pData + strStartPos), len);
        else
          str.Set("");
      }
      return strEndPos;
    }
    return -1;
  }
};
  
/** Manages a block of memory, for plug-in settings store/recall */
class IByteChunk : private IByteGetter
{
public:
  IByteChunk() {}
  ~IByteChunk() {}
  
  /** This method is used in order to place the IPlug version number in the chunk when serialising data. In theory this is for backwards compatibility.
   * @param chunk reference to the chunk where the version number will be placed */
  static void InitChunkWithIPlugVer(IByteChunk& chunk)
  {
    chunk.Clear();
    int magic = IPLUG_VERSION_MAGIC;
    chunk.Put(&magic);
    int ver = IPLUG_VERSION;
    chunk.Put(&ver);
  }
  
  /** Helper method to retrieve the IPlug version number from the beginning of the byte chunk
   * @param chunk The incoming byte chunk that contains the version number
   * @param pos The position (in bytes) to start looking
   * @return The IPlug version number, retrieved from the chunk, or 0 if it failed */
  static int GetIPlugVerFromChunk(const IByteChunk& chunk, int& position)
  {
    int magic = 0, ver = 0;
    int magicpos = chunk.Get(&magic, position);
    
    if (magicpos > position && magic == IPLUG_VERSION_MAGIC)
      position = chunk.Get(&ver, magicpos);
    
    return ver;
  }
  
  /**
   * Copies data into the chunk
   * @param pBuf Pointer to the object to copy data from
   * @param size Number of bytes to copy
   */
  inline int PutBytes(const void* pBuf, int size)
  {
    int n = mBytes.GetSize();
    mBytes.Resize(n + size);
    memcpy(mBytes.Get() + n, pBuf, size);
    return mBytes.GetSize();
  }
  
  inline int GetBytes(void* pBuf, int size, int startPos) const
  {
    return IByteGetter::GetBytes(mBytes.Get(), Size(), pBuf, size, startPos);
  }
  
  template <class T> inline int Put(const T* pVal)
  {
    return PutBytes(pVal, sizeof(T));
  }
  
  template <class T> inline int Get(T* pVal, int startPos) const
  {
    return GetBytes(pVal, sizeof(T), startPos);
  }
  
  inline int PutStr(const char* str)
  {
    int slen = (int) strlen(str);
    Put(&slen);
    return PutBytes(str, slen);
  }
  
  inline int GetStr(WDL_String& str, int startPos) const
  {
    return IByteGetter::GetStr(mBytes.Get(), Size(), str, startPos);
  }
  
  inline int PutChunk(IByteChunk* pRHS)
  {
    return PutBytes(pRHS->GetData(), pRHS->Size());
  }
  
  /** Clears the chunk */
  inline void Clear()
  {
    mBytes.Resize(0);
  }
  
  /**
   * Returns the current size of the chunk
   * @return Current size (in bytes)
   */
  inline int Size() const
  {
    return mBytes.GetSize();
  }
  
  /** Resizes the chunk /todo check
   * @param newSize Desired size (in bytes)
   * @return Old size (in bytes) */
  inline int Resize(int newSize)
  {
    int n = mBytes.GetSize();
    mBytes.Resize(newSize);
    if (newSize > n)
    {
      memset(mBytes.Get() + n, 0, (newSize - n));
    }
    return n;
  }
  
  inline uint8_t* GetData()
  {
    return mBytes.Get();
  }
  
  inline bool IsEqual(IByteChunk& otherChunk) const
  {
    return (otherChunk.Size() == Size() && !memcmp(otherChunk.mBytes.Get(), mBytes.Get(), Size()));
  }
  
private:
  WDL_TypedBuf<uint8_t> mBytes;
};

/** Manages a non-owned block of memory, for receiving arbitrary message byte streams */
class IByteStream : private IByteGetter
{
public:
  IByteStream(const void *pData, int dataSize) : mBytes(reinterpret_cast<const uint8_t *>(pData)), mSize(dataSize) {}
  ~IByteStream() {}
  
  inline int GetBytes(void* pBuf, int size, int startPos) const
  {
    return IByteGetter::GetBytes(mBytes, Size(), pBuf, size, startPos);
  }
  
  template <class T> inline int Get(T* pVal, int startPos) const
  {
    return GetBytes(pVal, sizeof(T), startPos);
  }
  
  inline int GetStr(WDL_String& str, int startPos) const
  {
    return IByteGetter::GetStr(mBytes, Size(), str, startPos);
  }
  
  /** Returns the  size of the chunk
   * @return  size (in bytes) */
  inline int Size() const
  {
    return mSize;
  }
  
  inline bool IsEqual(IByteStream& otherStream) const
  {
    return (otherStream.Size() == Size() && !memcmp(otherStream.mBytes, mBytes, Size()));
  }
  
  inline const uint8_t* GetData()
  {
    return mBytes;
  }
  
private:
  const uint8_t* mBytes;
  int mSize;
};

/** Helper struct to set compile time options to an API class constructor  */
struct IPlugConfig
{
  int nParams;
  int nPresets;
  const char* channelIOStr;
  const char* pluginName;
  const char* productName;
  const char* mfrName;
  int vendorVersion;
  int uniqueID;
  int mfrID;
  int latency;
  bool plugDoesMidiIn;
  bool plugDoesMidiOut;
  bool plugDoesMPE;
  bool plugDoesChunks;
  int plugType;
  bool plugHasUI;
  int plugWidth;
  int plugHeight;
  const char* bundleID;
  
  IPlugConfig(int nParams,
              int nPresets,
              const char* channelIOStr,
              const char* pluginName,
              const char* productName,
              const char* mfrName,
              int vendorVersion,
              int uniqueID,
              int mfrID,
              int latency,
              bool plugDoesMidiIn,
              bool plugDoesMidiOut,
              bool plugDoesMPE,
              bool plugDoesChunks,
              int plugType,
              bool plugHasUI,
              int plugWidth,
              int plugHeight,
              const char* bundleID)
              
  : nParams(nParams)
  , nPresets(nPresets)
  , channelIOStr(channelIOStr)
  , pluginName(pluginName)
  , productName(productName)
  , mfrName(mfrName)
  , vendorVersion(vendorVersion)
  , uniqueID(uniqueID)
  , mfrID(mfrID)
  , latency(latency)
  , plugDoesMidiIn(plugDoesMidiIn)
  , plugDoesMidiOut(plugDoesMidiOut)
  , plugDoesMPE(plugDoesMPE)
  , plugDoesChunks(plugDoesChunks)
  , plugType(plugType)
  , plugHasUI(plugHasUI)
  , plugWidth(plugWidth)
  , plugHeight(plugHeight)
  , bundleID(bundleID)
  {};
};

/** Used to manage scratch buffers for each channel of I/O, which may involve converting from single to double precision */
template<class TIN = PLUG_SAMPLE_SRC, class TOUT = PLUG_SAMPLE_DST>
struct IChannelData
{
  bool mConnected = false;
  TOUT** mData = nullptr; // If this is for an input channel, points into IPlugProcessor::mInData, if it's for an output channel points into IPlugProcessor::mOutData
  TIN* mIncomingData = nullptr;
  WDL_TypedBuf<TOUT> mScratchBuf;
  WDL_String mLabel = WDL_String("");
};

struct IBusInfo
{
  ERoute mDirection;
  int mNChans;
  WDL_String mLabel;
  
  IBusInfo(ERoute direction, int nchans = 0, const char* label = "")
  : mDirection(direction)
  , mNChans(nchans)
  {
    if(CStringHasContents(label))
      mLabel.Set(label);
    else
      mLabel.Set(RoutingDirStrs[direction]);
  }
};

/** An IOConfig is used to store bus info for each input/output configuration defined in the channel io string */
struct IOConfig
{
  WDL_PtrList<IBusInfo> mBusInfo[2];  // A particular valid io config may have multiple input buses or output busses
  
  ~IOConfig()
  {
    mBusInfo[0].Empty(true);
    mBusInfo[1].Empty(true);
  }
  
  void AddBusInfo(ERoute direction, int NChans, const char* label = "")
  {
    mBusInfo[direction].Add(new IBusInfo(direction, NChans, label));
  }
  
  IBusInfo* GetBusInfo(ERoute direction, int index)
  {
    assert(index >= 0 && index < mBusInfo[direction].GetSize());
    return mBusInfo[direction].Get(index);
  }
  
  int NChansOnBusSAFE(ERoute direction, int index)
  {
    int NChans = 0;
    
    if(index >= 0 && index < mBusInfo[direction].GetSize())
      NChans = mBusInfo[direction].Get(index)->mNChans;

    return NChans;
  }
  
  int NBuses(ERoute direction)
  {
    return mBusInfo[direction].GetSize();
  }
  
  /** Get the total number of channels across all direction buses for this IOConfig */
  int GetTotalNChannels(ERoute direction) const
  {
    int total = 0;
    
    for(int i = 0; i < mBusInfo[direction].GetSize(); i++)
      total += mBusInfo[direction].Get(i)->mNChans;
    
    return total;
  }
  
  bool ContainsWildcard(ERoute direction)
  {
    for(auto i = 0; i < mBusInfo[direction].GetSize(); i++)
    {
      if(mBusInfo[direction].Get(i)->mNChans < 0)
        return true;
    }

    return false;
  }
};

/** Encapsulates information about the host transport state */
struct ITimeInfo
{
  double mTempo = DEFAULT_TEMPO;
  double mSamplePos = -1.0;
  double mPPQPos = -1.0;
  double mLastBar = -1.0;
  double mCycleStart = -1.0;
  double mCycleEnd = -1.0;

  int mNumerator = 4;
  int mDenominator = 4;

  bool mTransportIsRunning = false;
  bool mTransportLoopEnabled = false;
};

/** A struct used for specifying baked-in factory presets */
struct IPreset
{
  bool mInitialized = false;
  char mName[MAX_PRESET_NAME_LEN];

  IByteChunk mChunk;

  IPreset()
  {
    sprintf(mName, "%s", UNUSED_PRESET_NAME);
  }
};<|MERGE_RESOLUTION|>--- conflicted
+++ resolved
@@ -27,7 +27,6 @@
   bool normalized; // TODO: Remove this
 };
 
-<<<<<<< HEAD
 /** This structure is used when queueing Sysex messages. You may need to set MAX_SYSEX_SIZE to reflect the max sysex payload in bytes */
 struct SysExData
 {
@@ -49,9 +48,7 @@
 };
 
 /** A helper class for IBtyeChunk and IBtyeStream that avoids code duplication **/
-=======
 /** A helper class for IByteChunk and IByteStream that avoids code duplication **/
->>>>>>> e4f5deca
 struct IByteGetter
 {
   static inline int GetBytes(const uint8_t* pData, int dataSize, void* pBuf, int size, int startPos)
