--- conflicted
+++ resolved
@@ -39,11 +39,7 @@
 {
   if (EditControllerEx1::initialize(context) == kResultOk)
   {
-<<<<<<< HEAD
-    Initialize(this, parameters, mPlugIsInstrument);
-=======
     Initialize(this, parameters, mPlugIsInstrument, mDoesMidiIn);
->>>>>>> a9a6b2b7
     IPlugVST3GetHost(this, context);
     OnHostIdentified();
 
