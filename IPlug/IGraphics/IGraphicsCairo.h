#pragma once

#include "IPlugOSDetect.h"

#include "cairo/cairo.h"
#ifdef OS_OSX
#include "cairo/cairo-quartz.h"
#else
#include "cairo/cairo-win32.h"
#endif

#ifndef NO_FREETYPE
#include "cairo/cairo-ft.h"
#endif

#include "IGraphics.h"

/** IGraphics draw class using Cairo  
*   @ingroup DrawClasses
*/
class IGraphicsCairo : public IGraphics
{
public:
  const char* GetDrawingAPIStr() override { return "CAIRO"; }

  IGraphicsCairo(IPlugBaseGraphics& plug, int w, int h, int fps);
  ~IGraphicsCairo();

  void DrawSVG(ISVG& svg, const IRECT& dest, const IBlend* pBlend) override;
  void DrawRotatedSVG(ISVG& svg, float destCtrX, float destCtrY, float width, float height, double angle, const IBlend* pBlend) override;

  void DrawBitmap(IBitmap& bitmap, const IRECT& dest, int srcX, int srcY, const IBlend* pBlend) override;
  void DrawRotatedBitmap(IBitmap& bitmap, int destCtrX, int destCtrY, double angle, int yOffsetZeroDeg, const IBlend* pBlend) override;
  void DrawRotatedMask(IBitmap& base, IBitmap& mask, IBitmap& top, int x, int y, double angle, const IBlend* pBlend) override;
  void DrawPoint(const IColor& color, float x, float y, const IBlend* pBlend) override;
  void ForcePixel(const IColor& color, int x, int y) override;
  
<<<<<<< HEAD
  void DrawLine(const IColor& color, float x1, float y1, float x2, float y2, const IBlend* pBlend) override;
  void DrawTriangle(const IColor& color, float x1, float y1, float x2, float y2, float x3, float y3, const IBlend* pBlend) override;
  void DrawArc(const IColor& color, float cx, float cy, float r, float minAngle, float maxAngle,  const IBlend* pBlend) override;
  void DrawCircle(const IColor& color, float cx, float cy, float r,const IBlend* pBlend) override;
  void DrawRect(const IColor& color, const IRECT& rect, const IBlend* pBlend) override;
  void DrawRoundRect(const IColor& color, const IRECT& rect, float cr, const IBlend* pBlend) override;
  void DrawDottedRect(const IColor& color, const IRECT& rect, const IBlend* pBlend) override;

  void FillCircle(const IColor& color, int cx, int cy, float r, const IBlend* pBlend) override;
  void FillRect(const IColor& color, const IRECT& rect, const IBlend* pBlend) override;
  void FillRoundRect(const IColor& color, const IRECT& rect, float cr, const IBlend* pBlend) override;
  void FillConvexPolygon(const IColor& color, int* x, int* y, int npoints, const IBlend* pBlend) override;
=======
  void DrawLine(const IColor& color, float x1, float y1, float x2, float y2, const IBlend* pBlend, bool aa) override;
  void DrawTriangle(const IColor& color, float x1, float y1, float x2, float y2, float x3, float y3, const IBlend* pBlend) override;
  void DrawArc(const IColor& color, float cx, float cy, float r, float minAngle, float maxAngle,  const IBlend* pBlend, bool aa) override;
  void DrawCircle(const IColor& color, float cx, float cy, float r,const IBlend* pBlend, bool aa) override;
  void DrawRect(const IColor& color, const IRECT& rect, const IBlend* pBlend) override;
  void DrawRoundRect(const IColor& color, const IRECT& rect, const IBlend* pBlend, float cr, bool aa) override;
  void DrawDottedRect(const IColor& color, const IRECT& rect, const IBlend* pBlend) override;

  void FillCircle(const IColor& color, float cx, float cy, float r, const IBlend* pBlend, bool aa) override;
  void FillIRect(const IColor& color, const IRECT& rect, const IBlend* pBlend) override;
  void FillRoundRect(const IColor& color, const IRECT& rect, const IBlend* pBlend, float cr, bool aa) override;
  void FillIConvexPolygon(const IColor& color, int* x, int* y, int npoints, const IBlend* pBlend) override;
>>>>>>> 67d95690
  void FillTriangle(const IColor& color, float x1, float y1, float x2, float y2, float x3, float y3, const IBlend* pBlend) override;
  
  IColor GetPoint(int x, int y) override;
  void* GetData() override { return (void*) mContext; }

  bool DrawText(const IText& text, const char* str, IRECT& rect, bool measure) override;
  bool MeasureText(const IText& text, const char* str, IRECT& destRect) override;
  
  IBitmap LoadBitmap(const char* name, int nStates, bool framesAreHoriztonal, double scale) override;
  IBitmap ScaleBitmap(const IBitmap& bitmap, const char* name, double targetScale) override;
  IBitmap CropBitmap(const IBitmap& bitmap, const IRECT& rect, const char* name, double targetScale) override;
  void ReleaseBitmap(IBitmap& bitmap) override;
  void RetainBitmap(IBitmap& bitmap, const char * cacheName) override;
  
  void RenderDrawBitmap() override;
  
  void SetPlatformContext(void* pContext) override;
  
  inline void ClipRegion(const IRECT& r) override
  {
    cairo_new_path(mContext);
    CairoDrawRect(r);
    cairo_clip(mContext);
  }
  
  inline void ResetClipRegion() override
  {
    cairo_reset_clip(mContext);
  }
  
protected:
  inline float CairoWeight(const IBlend* pBlend)
  {
    return (pBlend ? pBlend->mWeight : 1.0f);
  }
  
  inline cairo_operator_t CairoBlendMode(const IBlend* pBlend)
  {
    if (!pBlend)
    {
      return CAIRO_OPERATOR_OVER;
    }
    switch (pBlend->mMethod)
    {
      case IBlend::kBlendClobber:
      {
        return CAIRO_OPERATOR_OVER;
      }
      case IBlend::kBlendAdd:
      {
        return CAIRO_OPERATOR_ADD;
      }
      case IBlend::kBlendColorDodge:
      {
        return CAIRO_OPERATOR_COLOR_DODGE;
      }
      case IBlend::kBlendNone:
      default:
      {
        return CAIRO_OPERATOR_OVER; // TODO: is this correct - same as clobber?
      }
    }
  }
  
  inline void SetCairoSourceRGBA(const IColor& color, const IBlend* pBlend = nullptr)
  {
    cairo_set_operator(mContext, CairoBlendMode(pBlend));
    cairo_set_source_rgba(mContext, color.R / 255.0, color.G / 255.0, color.B / 255.0, (CairoWeight(pBlend) * color.A) / 255.0);
  }
    
  void Stroke(const IColor& color, const IBlend* pBlend = nullptr)
  {
    SetCairoSourceRGBA(color, pBlend);
    cairo_set_line_width(mContext, 1);
    cairo_stroke(mContext);
  }
  
  void Fill(const IColor& color, const IBlend* pBlend = nullptr)
  {
    SetCairoSourceRGBA(color, pBlend);
    cairo_fill(mContext);
  }
    
  inline void CairoDrawRect(const IRECT& rect)
  {
    cairo_rectangle(mContext, rect.L, rect.T, rect.W(), rect.H());
  }
    
  inline void CairoDrawCircle(float cx, float cy, float r);
  inline void CairoDrawTriangle(float x1, float y1, float x2, float y2, float x3, float y3);
  inline void CairoDrawRoundRect(const IRECT& rect, float corner);
    
private:
  cairo_t* mContext;
  cairo_surface_t* mSurface;
};<|MERGE_RESOLUTION|>--- conflicted
+++ resolved
@@ -35,7 +35,6 @@
   void DrawPoint(const IColor& color, float x, float y, const IBlend* pBlend) override;
   void ForcePixel(const IColor& color, int x, int y) override;
   
-<<<<<<< HEAD
   void DrawLine(const IColor& color, float x1, float y1, float x2, float y2, const IBlend* pBlend) override;
   void DrawTriangle(const IColor& color, float x1, float y1, float x2, float y2, float x3, float y3, const IBlend* pBlend) override;
   void DrawArc(const IColor& color, float cx, float cy, float r, float minAngle, float maxAngle,  const IBlend* pBlend) override;
@@ -44,24 +43,10 @@
   void DrawRoundRect(const IColor& color, const IRECT& rect, float cr, const IBlend* pBlend) override;
   void DrawDottedRect(const IColor& color, const IRECT& rect, const IBlend* pBlend) override;
 
-  void FillCircle(const IColor& color, int cx, int cy, float r, const IBlend* pBlend) override;
-  void FillRect(const IColor& color, const IRECT& rect, const IBlend* pBlend) override;
+  void FillCircle(const IColor& color, float cx, float cy, float r, const IBlend* pBlend) override;
+  void FillIRect(const IColor& color, const IRECT& rect, const IBlend* pBlend) override;
   void FillRoundRect(const IColor& color, const IRECT& rect, float cr, const IBlend* pBlend) override;
-  void FillConvexPolygon(const IColor& color, int* x, int* y, int npoints, const IBlend* pBlend) override;
-=======
-  void DrawLine(const IColor& color, float x1, float y1, float x2, float y2, const IBlend* pBlend, bool aa) override;
-  void DrawTriangle(const IColor& color, float x1, float y1, float x2, float y2, float x3, float y3, const IBlend* pBlend) override;
-  void DrawArc(const IColor& color, float cx, float cy, float r, float minAngle, float maxAngle,  const IBlend* pBlend, bool aa) override;
-  void DrawCircle(const IColor& color, float cx, float cy, float r,const IBlend* pBlend, bool aa) override;
-  void DrawRect(const IColor& color, const IRECT& rect, const IBlend* pBlend) override;
-  void DrawRoundRect(const IColor& color, const IRECT& rect, const IBlend* pBlend, float cr, bool aa) override;
-  void DrawDottedRect(const IColor& color, const IRECT& rect, const IBlend* pBlend) override;
-
-  void FillCircle(const IColor& color, float cx, float cy, float r, const IBlend* pBlend, bool aa) override;
-  void FillIRect(const IColor& color, const IRECT& rect, const IBlend* pBlend) override;
-  void FillRoundRect(const IColor& color, const IRECT& rect, const IBlend* pBlend, float cr, bool aa) override;
   void FillIConvexPolygon(const IColor& color, int* x, int* y, int npoints, const IBlend* pBlend) override;
->>>>>>> 67d95690
   void FillTriangle(const IColor& color, float x1, float y1, float x2, float y2, float x3, float y3, const IBlend* pBlend) override;
   
   IColor GetPoint(int x, int y) override;
