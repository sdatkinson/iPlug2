
#include <Shlobj.h>
#include <Shlwapi.h>
#include <commctrl.h>

#include "IGraphicsWin.h"

#include <wininet.h>

#pragma warning(disable:4244) // Pointer size cast mismatch.
#pragma warning(disable:4312) // Pointer size cast mismatch.
#pragma warning(disable:4311) // Pointer size cast mismatch.

static int nWndClassReg = 0;
static const char* wndClassName = "IPlugWndClass";
static double sFPS = 0.0;

#define PARAM_EDIT_ID 99
#define IPLUG_TIMER_ID 2
#define IPLUG_WIN_MAX_WIDE_PATH 4096

// Unicode helpers


void UTF8ToUTF16(wchar_t* utf16Str, const char* utf8Str, int maxLen)
{
	int requiredSize = MultiByteToWideChar(CP_UTF8, 0, utf8Str, -1, NULL, 0);

	if (requiredSize > 0 && requiredSize <= maxLen)
	{
		MultiByteToWideChar(CP_UTF8, 0, utf8Str, -1, utf16Str, requiredSize);
		return;
	}

	utf16Str[0] = 0;
}

void UTF16ToUTF8(WDL_String& utf8Str, const wchar_t* utf16Str)
{
	int requiredSize = WideCharToMultiByte(CP_UTF8, 0, utf16Str, -1, NULL, 0, NULL, NULL);

	if (requiredSize > 0 && utf8Str.SetLen(requiredSize))
	{
		WideCharToMultiByte(CP_UTF8, 0, utf16Str, -1, utf8Str.Get(), requiredSize, NULL, NULL);
		return;
	}

	utf8Str.Set("");
}

// Helper for getting a known folder in UTF8

void GetKnownFolder(WDL_String &path, int identifier, int flags = 0)
{
	wchar_t wideBuffer[1024];

	SHGetFolderPathW(NULL, identifier, NULL, flags, wideBuffer);
	UTF16ToUTF8(path, wideBuffer);
}

inline IMouseInfo IGraphicsWin::GetMouseInfo(LPARAM lParam, WPARAM wParam)
{
  IMouseInfo info;
  info.x = mMouseX = GET_X_LPARAM(lParam) / GetScale();
  info.y = mMouseY = GET_Y_LPARAM(lParam) / GetScale();
  info.ms = IMouseMod((wParam & MK_LBUTTON),
	  (wParam & MK_RBUTTON),
	  (wParam & MK_SHIFT),
	  (wParam & MK_CONTROL),

#ifdef AAX_API
	  GetAsyncKeyState(VK_MENU) < 0
#else
	  GetKeyState(VK_MENU) < 0
#endif
      );
  return info;
}

inline IMouseInfo IGraphicsWin::GetMouseInfoDeltas(float& dX, float& dY, LPARAM lParam, WPARAM wParam)
{
  float oldX = mMouseX;
  float oldY = mMouseY;
  
  IMouseInfo info = GetMouseInfo(lParam, wParam);

  dX = info.x - oldX;
  dY = info.y - oldY;
  
  return info;
}

// static
LRESULT CALLBACK IGraphicsWin::WndProc(HWND hWnd, UINT msg, WPARAM wParam, LPARAM lParam)
{
  if (msg == WM_CREATE)
  {
    LPCREATESTRUCT lpcs = (LPCREATESTRUCT) lParam;
    SetWindowLongPtr(hWnd, GWLP_USERDATA, (LPARAM) (lpcs->lpCreateParams));
    int mSec = int(1000.0 / sFPS);
    SetTimer(hWnd, IPLUG_TIMER_ID, mSec, NULL);
    SetFocus(hWnd); // gets scroll wheel working straight away
    DragAcceptFiles(hWnd, true);
    return 0;
  }

  IGraphicsWin* pGraphics = (IGraphicsWin*) GetWindowLongPtr(hWnd, GWLP_USERDATA);
  char txt[MAX_WIN32_PARAM_LEN];
  double v;

  if (!pGraphics || hWnd != pGraphics->mPlugWnd)
  {
    return DefWindowProc(hWnd, msg, wParam, lParam);
  }
  if (pGraphics->mParamEditWnd && pGraphics->mParamEditMsg == kEditing)
  {
    if (msg == WM_RBUTTONDOWN || (msg == WM_LBUTTONDOWN))
    {
      pGraphics->mParamEditMsg = kCancel;
      return 0;
    }
    return DefWindowProc(hWnd, msg, wParam, lParam);
  }

  switch (msg)
  {

    case WM_TIMER:
    {
      if (wParam == IPLUG_TIMER_ID)
      {
        if (pGraphics->mParamEditWnd && pGraphics->mParamEditMsg != kNone)
        {
          switch (pGraphics->mParamEditMsg)
          {
            case kCommit:
            {
              SendMessage(pGraphics->mParamEditWnd, WM_GETTEXT, MAX_WIN32_PARAM_LEN, (LPARAM) txt);

              if(pGraphics->mEdParam)
              {
                IParam::EParamType type = pGraphics->mEdParam->Type();

                if ( type == IParam::kTypeEnum || type == IParam::kTypeBool)
                {
                  int vi = 0;
                  pGraphics->mEdParam->MapDisplayText(txt, &vi);
                  v = (double) vi;
                }
                else
                {
                  v = atof(txt);
                  if (pGraphics->mEdParam->GetDisplayIsNegated())
                  {
                    v = -v;
                  }
                }
                pGraphics->mEdControl->SetValueFromUserInput(pGraphics->mEdParam->GetNormalized(v));
              }
              else
              {
                pGraphics->mEdControl->TextFromTextEntry(txt);
              }
              // Fall through.
            }
            case kCancel:
            {
              SetWindowLongPtr(pGraphics->mParamEditWnd, GWLP_WNDPROC, (LPARAM) pGraphics->mDefEditProc);
              DestroyWindow(pGraphics->mParamEditWnd);
              pGraphics->mParamEditWnd = 0;
              pGraphics->mEdParam = 0;
              pGraphics->mEdControl = 0;
              pGraphics->mDefEditProc = 0;
            }
            break;
          }
          pGraphics->mParamEditMsg = kNone;
          return 0; // TODO: check this!
        }

        IRECT dirtyR;
        if (pGraphics->IsDirty(dirtyR))
        {
          dirtyR.ScaleBounds(pGraphics->GetScale());
          RECT r = { (LONG) dirtyR.L, (LONG) dirtyR.T, (LONG) dirtyR.R, (LONG) dirtyR.B };

          InvalidateRect(hWnd, &r, FALSE);

          if (pGraphics->mParamEditWnd)
          {
            IRECT notDirtyR = pGraphics->mEdControl->GetRECT();
            notDirtyR.ScaleBounds(pGraphics->GetScale());
            RECT r2 = { (LONG) notDirtyR.L, (LONG) notDirtyR.T, (LONG) notDirtyR.R, (LONG) notDirtyR.B };
            ValidateRect(hWnd, &r2); // make sure we dont redraw the edit box area
            UpdateWindow(hWnd);
            pGraphics->mParamEditMsg = kUpdate;
          }
          else
          {
            UpdateWindow(hWnd);
          }
        }
      }
      return 0;
    }

    case WM_RBUTTONDOWN:
    case WM_LBUTTONDOWN:
    case WM_MBUTTONDOWN:
	{
      pGraphics->HideTooltip();
      if (pGraphics->mParamEditWnd)
      {
        pGraphics->mParamEditMsg = kCommit;
        return 0;
      }
      SetFocus(hWnd); // Added to get keyboard focus again when user clicks in window
      SetCapture(hWnd);
      IMouseInfo info = pGraphics->GetMouseInfo(lParam, wParam);
      pGraphics->OnMouseDown(info.x, info.y, info.ms);
      return 0;
    }

    case WM_MOUSEMOVE:
    {
      if (!(wParam & (MK_LBUTTON | MK_RBUTTON)))
      {
        IMouseInfo info = pGraphics->GetMouseInfo(lParam, wParam);
		if (pGraphics->OnMouseOver(info.x, info.y, info.ms))
        {
          TRACKMOUSEEVENT eventTrack = { sizeof(TRACKMOUSEEVENT), TME_LEAVE, hWnd, HOVER_DEFAULT };
          if (pGraphics->TooltipsEnabled()) 
          {
            int c = pGraphics->GetMouseOver();
            if (c != pGraphics->mTooltipIdx) 
            {
              if (c >= 0) eventTrack.dwFlags |= TME_HOVER;
              pGraphics->mTooltipIdx = c;
              pGraphics->HideTooltip();
            }
          }

          TrackMouseEvent(&eventTrack);
        }
      }
      else if (GetCapture() == hWnd && !pGraphics->mParamEditWnd)
      {
        float dX, dY;
        IMouseInfo info = pGraphics->GetMouseInfoDeltas(dX, dY, lParam, wParam);
        pGraphics->OnMouseDrag(info.x, info.y, dX, dY, info.ms);
      }

      return 0;
    }
    case WM_MOUSEHOVER: 
    {
      pGraphics->ShowTooltip();
      return 0;
    }
    case WM_MOUSELEAVE:
    {
      pGraphics->HideTooltip();
      pGraphics->OnMouseOut();
      return 0;
    }
    case WM_LBUTTONUP:
    case WM_RBUTTONUP:
    {
      ReleaseCapture();
      IMouseInfo info = pGraphics->GetMouseInfo(lParam, wParam);
      pGraphics->OnMouseUp(info.x, info.y, info.ms);
      return 0;
    }
    case WM_LBUTTONDBLCLK:
    {
      IMouseInfo info = pGraphics->GetMouseInfo(lParam, wParam);
      if (pGraphics->OnMouseDblClick(info.x, info.y, info.ms))
      {
        SetCapture(hWnd);
      }
      return 0;
    }
    case WM_MOUSEWHEEL:
    {
      if (pGraphics->mParamEditWnd)
      {
        pGraphics->mParamEditMsg = kCancel;
        return 0;
      }
      else
      {
        IMouseInfo info = pGraphics->GetMouseInfo(lParam, wParam);
        float d = GET_WHEEL_DELTA_WPARAM(wParam) / WHEEL_DELTA;
        RECT r;
        GetWindowRect(hWnd, &r);
        pGraphics->OnMouseWheel(info.x - r.left, info.y - r.top, info.ms, d);
        return 0;
      }
    }

    case WM_KEYDOWN:
    {
      bool handle = true;
      int key;

      if (wParam == VK_SPACE) key = KEY_SPACE;
      else if (wParam == VK_UP) key = KEY_UPARROW;
      else if (wParam == VK_DOWN) key = KEY_DOWNARROW;
      else if (wParam == VK_LEFT) key = KEY_LEFTARROW;
      else if (wParam == VK_RIGHT) key = KEY_RIGHTARROW;
      else if (wParam >= '0' && wParam <= '9') key = KEY_DIGIT_0+wParam-'0';
      else if (wParam >= 'A' && wParam <= 'Z') key = KEY_ALPHA_A+wParam-'A';
      else if (wParam >= 'a' && wParam <= 'z') key = KEY_ALPHA_A+wParam-'a';
      else handle = false;

      if (handle)
      {
        POINT p;
        GetCursorPos(&p);
        ScreenToClient(hWnd, &p);
        handle = pGraphics->OnKeyDown(p.x, p.y, key);
      }

      if (!handle)
      {
        HWND rootHWnd = GetAncestor( hWnd, GA_ROOT);
        SendMessage(rootHWnd, WM_KEYDOWN, wParam, lParam);
        return DefWindowProc(hWnd, msg, wParam, lParam);
      }
      else
        return 0;
    }
    case WM_KEYUP:
    {
      HWND rootHWnd = GetAncestor(hWnd, GA_ROOT);
      SendMessage(rootHWnd, msg, wParam, lParam);
      return DefWindowProc(hWnd, msg, wParam, lParam);
    }
    case WM_PAINT:
    {
      RECT r;
      if (GetUpdateRect(hWnd, &r, FALSE))
      { 
        IRECT ir(r.left, r.top, r.right, r.bottom);
        ir.ScaleBounds(1. / pGraphics->GetScale());
        pGraphics->Draw(ir);
      }
      return 0;
    }

    case WM_CTLCOLOREDIT:
    {
      if(!pGraphics->mEdControl)
        return 0;

      IText& text = pGraphics->mEdControl->GetText();
      HDC dc = (HDC) wParam;
      SetBkColor(dc, RGB(text.mTextEntryBGColor.R, text.mTextEntryBGColor.G, text.mTextEntryBGColor.B));
      SetTextColor(dc, RGB(text.mTextEntryFGColor.R, text.mTextEntryFGColor.G, text.mTextEntryFGColor.B));
      SetBkMode(dc, OPAQUE);
      return (BOOL) GetStockObject(DC_BRUSH);
    }
    case WM_DROPFILES:
    {
      HDROP hdrop = (HDROP)wParam;
      
      char pathToFile[1025];
      DragQueryFile(hdrop, 0, pathToFile, 1024);
      
      POINT point;
      DragQueryPoint(hdrop, &point);
      
      pGraphics->OnDrop(pathToFile, point.x, point.y);
      
      return 0;
    }
    case WM_CLOSE:
    {
      pGraphics->CloseWindow();
      return 0;
    }
    case WM_SETFOCUS:
    {
      return 0;
    }
    case WM_KILLFOCUS:
    {
      return 0;
    }
  }
  return DefWindowProc(hWnd, msg, wParam, lParam);
}

// static
LRESULT CALLBACK IGraphicsWin::ParamEditProc(HWND hWnd, UINT msg, WPARAM wParam, LPARAM lParam)
{
  IGraphicsWin* pGraphics = (IGraphicsWin*) GetWindowLongPtr(GetParent(hWnd), GWLP_USERDATA);

  if (pGraphics && pGraphics->mParamEditWnd && pGraphics->mParamEditWnd == hWnd)
  {
    pGraphics->HideTooltip();

    switch (msg)
    {
      case WM_CHAR:
      {
        // limit to numbers for text entry on appropriate parameters
        if(pGraphics->mEdParam)
        {
          char c = wParam;

          if(c == 0x08) break; // backspace

          switch ( pGraphics->mEdParam->Type() )
          {
            case IParam::kTypeEnum:
            case IParam::kTypeInt:
            case IParam::kTypeBool:
              if (c >= '0' && c <= '9') break;
              else if (c == '-') break;
              else if (c == '+') break;
              else return 0;
            case IParam::kTypeDouble:
              if (c >= '0' && c <= '9') break;
              else if (c == '-') break;
              else if (c == '+') break;
              else if (c == '.') break;
              else return 0;
            default:
              break;
          }
        }
        break;
      }
      case WM_KEYDOWN:
      {
        if (wParam == VK_RETURN)
        {
          pGraphics->mParamEditMsg = kCommit;
          return 0;
        }
        else if (wParam == VK_ESCAPE)
        {
          pGraphics->mParamEditMsg = kCancel;
          return 0;
        }
        break;
      }
      case WM_SETFOCUS:
      {
        pGraphics->mParamEditMsg = kEditing;
        break;
      }
      case WM_KILLFOCUS:
      {
        pGraphics->mParamEditMsg = kCommit;
        break;
      }
      // handle WM_GETDLGCODE so that we can say that we want the return key message
      //  (normally single line edit boxes don't get sent return key messages)
      case WM_GETDLGCODE:
      {
        if (pGraphics->mEdParam) break;
        LPARAM lres;
        // find out if the original control wants it
        lres = CallWindowProc(pGraphics->mDefEditProc, hWnd, WM_GETDLGCODE, wParam, lParam);
        // add in that we want it if it is a return keydown
        if (lParam && ((MSG*)lParam)->message == WM_KEYDOWN  &&  wParam == VK_RETURN)
        {
          lres |= DLGC_WANTMESSAGE;
        }
        return lres;
      }
      case WM_COMMAND:
      {
        switch HIWORD(wParam)
        {
          case CBN_SELCHANGE:
          {
            if (pGraphics->mParamEditWnd)
            {
              pGraphics->mParamEditMsg = kCommit;
              return 0;
            }
          }

        }
        break;  // Else let the default proc handle it.
      }
    }
    return CallWindowProc(pGraphics->mDefEditProc, hWnd, msg, wParam, lParam);
  }
  return DefWindowProc(hWnd, msg, wParam, lParam);
}

IGraphicsWin::IGraphicsWin(IPlugBaseGraphics& plug, int w, int h, int fps)
  : IGRAPHICS_DRAW_CLASS(plug, w, h, fps)
{}

IGraphicsWin::~IGraphicsWin()
{
  CloseWindow();
  FREE_NULL(mCustomColorStorage);
}

void GetWindowSize(HWND pWnd, int* pW, int* pH)
{
  if (pWnd)
  {
    RECT r;
    GetWindowRect(pWnd, &r);
    *pW = r.right - r.left;
    *pH = r.bottom - r.top;
  }
  else
  {
    *pW = *pH = 0;
  }
}

bool IsChildWindow(HWND pWnd)
{
  if (pWnd)
  {
    int style = GetWindowLong(pWnd, GWL_STYLE);
    int exStyle = GetWindowLong(pWnd, GWL_EXSTYLE);
    return ((style & WS_CHILD) && !(exStyle & WS_EX_MDICHILD));
  }
  return false;
}

void IGraphicsWin::ForceEndUserEdit()
{
  mParamEditMsg = kCancel;
}

#define SETPOS_FLAGS SWP_NOZORDER | SWP_NOMOVE | SWP_NOACTIVATE

void IGraphicsWin::Resize(int w, int h, float scale)
{
  if (w == Width() && h == Height() && scale == GetScale()) return;

  int oldWindowWidth = WindowWidth(), oldWindowHeight = WindowHeight();
  IGraphics::Resize(w, h, scale);

  int dw = WindowWidth() - oldWindowWidth, dh = WindowHeight() - oldWindowHeight;

  if (WindowIsOpen())
  {
    HWND pParent = 0, pGrandparent = 0;
    int plugW = 0, plugH = 0, parentW = 0, parentH = 0, grandparentW = 0, grandparentH = 0;
    GetWindowSize(mPlugWnd, &plugW, &plugH);

    if (IsChildWindow(mPlugWnd))
    {
      pParent = GetParent(mPlugWnd);
      GetWindowSize(pParent, &parentW, &parentH);

      if (IsChildWindow(pParent))
      {
        pGrandparent = GetParent(pParent);
        GetWindowSize(pGrandparent, &grandparentW, &grandparentH);
      }
    }

    SetWindowPos(mPlugWnd, 0, 0, 0, plugW + dw, plugH + dh, SETPOS_FLAGS);

    // don't want to touch the host window in VST3
    if(mPlug.GetAPI() != kAPIVST3)
    {
      if(pParent)
      {
        SetWindowPos(pParent, 0, 0, 0, parentW + dw, parentH + dh, SETPOS_FLAGS);
      }

      if(pGrandparent)
      {
        SetWindowPos(pGrandparent, 0, 0, 0, grandparentW + dw, grandparentH + dh, SETPOS_FLAGS);
      }
    }

    RECT r = { 0, 0, WindowWidth(), WindowHeight() };
    InvalidateRect(mPlugWnd, &r, FALSE);
  }
}

void IGraphicsWin::HideMouseCursor()
{
  if (!mCursorHidden)
  {
    POINT p;
    GetCursorPos(&p);

    mHiddenMousePointX = p.x;
    mHiddenMousePointY = p.y;

    ShowCursor(false);
    mCursorHidden=true;
  }
}

void IGraphicsWin::ShowMouseCursor()
{
  if (mCursorHidden)
  {
    SetCursorPos(mHiddenMousePointX, mHiddenMousePointY);
    ShowCursor(true);
    mCursorHidden=false;
  }
}

int IGraphicsWin::ShowMessageBox(const char* text, const char* caption, int type)
{
  return MessageBox(GetMainWnd(), text, caption, type);
}

void* IGraphicsWin::OpenWindow(void* pParentWnd)
{
  int x = 0, y = 0, w = WindowWidth(), h = WindowHeight();
  mParentWnd = (HWND) pParentWnd;

  if (mPlugWnd)
  {
    RECT pR, cR;
    GetWindowRect((HWND) pParentWnd, &pR);
    GetWindowRect(mPlugWnd, &cR);
    CloseWindow();
    x = cR.left - pR.left;
    y = cR.top - pR.top;
    w = cR.right - cR.left;
    h = cR.bottom - cR.top;
  }

  if (nWndClassReg++ == 0)
  {
    WNDCLASS wndClass = { CS_DBLCLKS, WndProc, 0, 0, mHInstance, 0, LoadCursor(NULL, IDC_ARROW), 0, 0, wndClassName };
    RegisterClass(&wndClass);
  }

  sFPS = FPS();
  mPlugWnd = CreateWindow(wndClassName, "IPlug", WS_CHILD | WS_VISIBLE, // | WS_CLIPCHILDREN | WS_CLIPSIBLINGS,
                          x, y, w, h, (HWND) pParentWnd, 0, mHInstance, this);

  HDC dc = GetDC(mPlugWnd);
  SetPlatformContext(dc);
  ReleaseDC(mPlugWnd, dc);

  SetDisplayScale(1);

  if (!mPlugWnd && --nWndClassReg == 0)
  {
    UnregisterClass(wndClassName, mHInstance);
  }
  else
  {
    SetAllControlsDirty();
  }

  if (mPlugWnd && TooltipsEnabled())
  {
    bool ok = false;
    static const INITCOMMONCONTROLSEX iccex = { sizeof(INITCOMMONCONTROLSEX), ICC_TAB_CLASSES };

    if (InitCommonControlsEx(&iccex))
    {
      mTooltipWnd = CreateWindowEx(0, TOOLTIPS_CLASS, NULL, WS_POPUP | TTS_NOPREFIX | TTS_ALWAYSTIP,
                                   CW_USEDEFAULT, CW_USEDEFAULT, CW_USEDEFAULT, CW_USEDEFAULT, mPlugWnd, NULL, mHInstance, NULL);
      if (mTooltipWnd)
      {
        SetWindowPos(mTooltipWnd, HWND_TOPMOST, 0, 0, 0, 0, SWP_NOMOVE | SWP_NOSIZE | SWP_NOACTIVATE);
        TOOLINFO ti = { TTTOOLINFOA_V2_SIZE, TTF_IDISHWND | TTF_SUBCLASS, mPlugWnd, (UINT_PTR)mPlugWnd };
        ti.lpszText = (LPTSTR)NULL;
        SendMessage(mTooltipWnd, TTM_ADDTOOL, 0, (LPARAM)&ti);
        ok = true;
      }
    }

    if (!ok) EnableTooltips(ok);
  }

  return mPlugWnd;
}

void GetWndClassName(HWND hWnd, WDL_String* pStr)
{
  char cStr[MAX_CLASSNAME_LEN];
  cStr[0] = '\0';
  GetClassName(hWnd, cStr, MAX_CLASSNAME_LEN);
  pStr->Set(cStr);
}

BOOL CALLBACK IGraphicsWin::FindMainWindow(HWND hWnd, LPARAM lParam)
{
  IGraphicsWin* pGraphics = (IGraphicsWin*) lParam;
  if (pGraphics)
  {
    DWORD wPID;
    GetWindowThreadProcessId(hWnd, &wPID);
    WDL_String str;
    GetWndClassName(hWnd, &str);
    if (wPID == pGraphics->mPID && !strcmp(str.Get(), pGraphics->mMainWndClassName.Get()))
    {
      pGraphics->mMainWnd = hWnd;
      return FALSE;   // Stop enumerating.
    }
  }
  return TRUE;
}

HWND IGraphicsWin::GetMainWnd()
{
  if (!mMainWnd)
  {
    if (mParentWnd)
    {
      HWND parentWnd = mParentWnd;
      while (parentWnd)
      {
        mMainWnd = parentWnd;
        parentWnd = GetParent(mMainWnd);
      }
      GetWndClassName(mMainWnd, &mMainWndClassName);
    }
    else if (CSTR_NOT_EMPTY(mMainWndClassName.Get()))
    {
      mPID = GetCurrentProcessId();
      EnumWindows(FindMainWindow, (LPARAM) this);
    }
  }
  return mMainWnd;
}

IRECT IGraphicsWin::GetWindowRECT()
{
  if (mPlugWnd)
  {
    RECT r;
    GetWindowRect(mPlugWnd, &r);
    r.right -= TOOLWIN_BORDER_W;
    r.bottom -= TOOLWIN_BORDER_H;
    return IRECT(r.left, r.top, r.right, r.bottom);
  }
  return IRECT();
}

void IGraphicsWin::SetWindowTitle(const char* str)
{
  SetWindowText(mPlugWnd, str);
}

void IGraphicsWin::CloseWindow()
{
  if (mPlugWnd)
  {
    SetPlatformContext(nullptr);

    if (mTooltipWnd)
    {
      DestroyWindow(mTooltipWnd);
      mTooltipWnd = 0;
      mShowingTooltip = false;
      mTooltipIdx = -1;
    }

    DestroyWindow(mPlugWnd);
    mPlugWnd = 0;

    if (--nWndClassReg == 0)
    {
      UnregisterClass(wndClassName, mHInstance);
    }
  }
}

IPopupMenu* IGraphicsWin::GetItemMenu(long idx, long &idxInMenu, long &offsetIdx, IPopupMenu& baseMenu)
{
  long oldIDx = offsetIdx;
  offsetIdx += baseMenu.NItems();

  if (idx < offsetIdx)
  {
    idxInMenu = idx - oldIDx;
    return &baseMenu;
  }

  IPopupMenu* menu = 0;

  for(int i = 0; i< baseMenu.NItems(); i++)
  {
    IPopupMenu::Item* menuItem = baseMenu.GetItem(i);
    if(menuItem->GetSubmenu())
    {
      menu = GetItemMenu(idx, idxInMenu, offsetIdx, *menuItem->GetSubmenu());

      if(menu)
        break;
    }
  }

  return menu;
}

HMENU IGraphicsWin::CreateMenu(IPopupMenu& menu, long* offsetIdx)
{
  HMENU hMenu = CreatePopupMenu();

  WDL_String escapedText;

  int flags = 0;
  long offset = *offsetIdx;
  long nItems = menu.NItems();
  *offsetIdx += nItems;
  long inc = 0;

  for(int i = 0; i< nItems; i++)
  {
    IPopupMenu::Item* menuItem = menu.GetItem(i);

    if (menuItem->GetIsSeparator())
    {
      AppendMenu(hMenu, MF_SEPARATOR, 0, 0);
    }
    else
    {
      const char* str = menuItem->GetText();
      char* titleWithPrefixNumbers = 0;

      if (menu.GetPrefix())
      {
        titleWithPrefixNumbers = (char*)malloc(strlen(str) + 50);

        switch (menu.GetPrefix())
        {
          case 1:
          {
            sprintf(titleWithPrefixNumbers, "%1d: %s", i+1, str); break;
          }
          case 2:
          {
            sprintf(titleWithPrefixNumbers, "%02d: %s", i+1, str); break;
          }
          case 3:
          {
            sprintf(titleWithPrefixNumbers, "%03d: %s", i+1, str); break;
          }
        }
      }

      const char* entryText(titleWithPrefixNumbers ? titleWithPrefixNumbers : str);

      // Escape ampersands if present

      if (strchr(entryText, '&'))
      {
        escapedText = WDL_String(entryText);

        for (int c = 0; c < escapedText.GetLength(); c++)
          if (escapedText.Get()[c] == '&')
            escapedText.Insert("&", c++);

         entryText = escapedText.Get();
      }

      flags = MF_STRING;
      //if (nItems < 160 && pMenu->getNbItemsPerColumn () > 0 && inc && !(inc % _menu->getNbItemsPerColumn ()))
      //  flags |= MF_MENUBARBREAK;

      if (menuItem->GetSubmenu())
      {
        HMENU submenu = CreateMenu(*menuItem->GetSubmenu(), offsetIdx);
        if (submenu)
        {
          AppendMenu(hMenu, flags|MF_POPUP|MF_ENABLED, (UINT_PTR)submenu, (const TCHAR*)entryText);
        }
      }
      else
      {
        if (menuItem->GetEnabled())
          flags |= MF_ENABLED;
        else
          flags |= MF_GRAYED;
        if (menuItem->GetIsTitle())
          flags |= MF_DISABLED;
        if (menuItem->GetChecked())
          flags |= MF_CHECKED;
        else
          flags |= MF_UNCHECKED;

        AppendMenu(hMenu, flags, offset + inc, entryText);
      }

      if(titleWithPrefixNumbers)
        FREE_NULL(titleWithPrefixNumbers);
    }
    inc++;
  }

  return hMenu;
}

IPopupMenu* IGraphicsWin::CreateIPopupMenu(IPopupMenu& menu, IRECT& areaRect)
{
  ReleaseMouseCapture();

  long offsetIdx = 0;
  HMENU hMenu = CreateMenu(menu, &offsetIdx);
  IPopupMenu* result = 0;

  if(hMenu)
  {
    POINT cPos;

    cPos.x = areaRect.L;
    cPos.y = areaRect.B;

    ClientToScreen(mPlugWnd, &cPos);

    if (TrackPopupMenu(hMenu, TPM_LEFTALIGN, cPos.x, cPos.y, 0, mPlugWnd, 0))
    {
      MSG msg;
      if (PeekMessage(&msg, mPlugWnd, WM_COMMAND, WM_COMMAND, PM_REMOVE))
      {
        if (HIWORD(msg.wParam) == 0)
        {
          long res = LOWORD(msg.wParam);
          if (res != -1)
          {
            long idx = 0;
            offsetIdx = 0;
            IPopupMenu* resultMenu = GetItemMenu(res, idx, offsetIdx, menu);
            if(resultMenu)
            {
              result = resultMenu;
              result->SetChosenItemIdx(idx);
            }
          }
        }
      }
    }
    DestroyMenu(hMenu);

    RECT r = { 0, 0, WindowWidth(), WindowHeight() };
    InvalidateRect(mPlugWnd, &r, FALSE);
  }
  return result;
}

void IGraphicsWin::CreateTextEntry(IControl* pControl, const IText& text, const IRECT& textRect, const char* str, IParam* pParam)
{
  if (!pControl || mParamEditWnd) return;

  DWORD editStyle;

  switch ( text.mAlign )
  {
    case IText::kAlignNear:   editStyle = ES_LEFT;   break;
    case IText::kAlignFar:    editStyle = ES_RIGHT;  break;
    case IText::kAlignCenter:
    default:                  editStyle = ES_CENTER; break;
  }

  mParamEditWnd = CreateWindow("EDIT", str, ES_AUTOHSCROLL /*only works for left aligned text*/ | WS_CHILD | WS_VISIBLE | ES_MULTILINE | editStyle,
    textRect.L, textRect.T, textRect.W()+1, textRect.H()+1,
    mPlugWnd, (HMENU) PARAM_EDIT_ID, mHInstance, 0);

  HFONT font = CreateFont(text.mSize, 0, 0, 0, text.mStyle == IText::kStyleBold ? FW_BOLD : 0, text.mStyle == IText::kStyleItalic ? TRUE : 0, 0, 0, 0, 0, 0, 0, 0, text.mFont);

  SendMessage(mParamEditWnd, EM_LIMITTEXT, (WPARAM) pControl->GetTextEntryLength(), 0);
  SendMessage(mParamEditWnd, WM_SETFONT, (WPARAM) font, 0);
  SendMessage(mParamEditWnd, EM_SETSEL, 0, -1);

  SetFocus(mParamEditWnd);

  mDefEditProc = (WNDPROC) SetWindowLongPtr(mParamEditWnd, GWLP_WNDPROC, (LONG_PTR) ParamEditProc);
  SetWindowLongPtr(mParamEditWnd, GWLP_USERDATA, 0xdeadf00b);

  //DeleteObject(font);

  mEdControl = pControl;
  mEdParam = pParam; // could be 0
}

void GetModulePath(HMODULE hModule, WDL_String& path)
{
  path.Set("");
  char pathCStr[MAX_WIN32_PATH_LEN];
  pathCStr[0] = '\0';
  if (GetModuleFileName(hModule, pathCStr, MAX_WIN32_PATH_LEN))
  {
    int s = -1;
    for (int i = 0; i < strlen(pathCStr); ++i)
    {
      if (pathCStr[i] == '\\')
      {
        s = i;
      }
    }
    if (s >= 0 && s + 1 < strlen(pathCStr))
    {
      path.Set(pathCStr, s + 1);
    }
  }
}

void IGraphicsWin::HostPath(WDL_String& path)
{
  GetModulePath(0, path);
}

void IGraphicsWin::PluginPath(WDL_String& path)
{
  GetModulePath(mHInstance, path);
}

void IGraphicsWin::DesktopPath(WDL_String& path)
{
<<<<<<< HEAD
  TCHAR strPath[MAX_WIN32_PATH_LEN];
  SHGetSpecialFolderPath( 0, strPath, CSIDL_DESKTOP, FALSE );
  path.Set(strPath, MAX_WIN32_PATH_LEN);
=======
  GetKnownFolder(path, CSIDL_DESKTOP);
>>>>>>> 6a0860ca
}

void IGraphicsWin::AppSupportPath(WDL_String& path, bool isSystem)
{
<<<<<<< HEAD
  TCHAR strPath[MAX_WIN32_PATH_LEN];

  if (isSystem)
    SHGetFolderPathA(NULL, CSIDL_COMMON_APPDATA, NULL, 0, strPath);
  else
    SHGetFolderPathA(NULL, CSIDL_LOCAL_APPDATA, NULL, 0, strPath);

  path.Set(strPath, MAX_WIN32_PATH_LEN);
=======
  GetKnownFolder(path, isSystem ? CSIDL_COMMON_APPDATA : CSIDL_LOCAL_APPDATA);
>>>>>>> 6a0860ca
}

void IGraphicsWin::VST3PresetsPath(WDL_String& path, bool isSystem)
{
<<<<<<< HEAD
  TCHAR strPath[MAX_WIN32_PATH_LEN];

  if (!isSystem)
  {
    TCHAR strPath[MAX_WIN32_PATH_LEN];
    SHGetFolderPathA(NULL, CSIDL_PERSONAL, NULL, SHGFP_TYPE_CURRENT, strPath);
    path.Set(strPath, MAX_WIN32_PATH_LEN);
  }
  else
  {
    SHGetFolderPathA(NULL, CSIDL_COMMON_APPDATA, NULL, 0, strPath);
    path.Set(strPath, MAX_WIN32_PATH_LEN);
=======
  if (!isSystem)
  {
    GetKnownFolder(path, CSIDL_PERSONAL, SHGFP_TYPE_CURRENT);
  }
  else
  {
    AppSupportPath(path, true);
>>>>>>> 6a0860ca
  }

  path.AppendFormatted(MAX_WIN32_PATH_LEN, "\\VST3 Presets\\%s\\%s", mPlug.GetMfrName(), mPlug.GetProductName());
}

bool IGraphicsWin::RevealPathInExplorerOrFinder(WDL_String& path, bool select)
{
  bool success = false;
  
  if (path.GetLength())
  {
    WCHAR winDir[IPLUG_WIN_MAX_WIDE_PATH];
	WCHAR explorerWide[IPLUG_WIN_MAX_WIDE_PATH];
    UINT len = GetSystemDirectoryW(winDir, IPLUG_WIN_MAX_WIDE_PATH);
    
    if (len || !(len > MAX_PATH - 2))
    {
      winDir[len]   = L'\\';
      winDir[++len] = L'\0';
      
      WDL_String explorerParams;
      
      if(select)
        explorerParams.Append("/select,");
      
      explorerParams.Append("\"");
      explorerParams.Append(path.Get());
      explorerParams.Append("\\\"");
      
	  UTF8ToUTF16(explorerWide, explorerParams.Get(), IPLUG_WIN_MAX_WIDE_PATH);
      HINSTANCE result;
      
      if ((result=::ShellExecuteW(NULL, L"open", L"explorer.exe", explorerWide, winDir, SW_SHOWNORMAL)) <= (HINSTANCE) 32)
        success = true;
    }
  }
  
  return success;
}

//TODO: this method needs rewriting
void IGraphicsWin::PromptForFile(WDL_String& filename, WDL_String& path, EFileAction action, const char* extensions)
{
  if (!WindowIsOpen())
  {
    filename.Set("");
    return;
  }
<<<<<<< HEAD

  char fnCStr[MAX_WIN32_PATH_LEN];
  char dirCStr[MAX_WIN32_PATH_LEN];

=======
    
  wchar_t fnCStr[_MAX_PATH];
  wchar_t dirCStr[_MAX_PATH];
    
>>>>>>> 6a0860ca
  if (filename.GetLength())
    UTF8ToUTF16(fnCStr, filename.Get(), _MAX_PATH);
  else
    fnCStr[0] = '\0';
    
  dirCStr[0] = '\0';
    
  if (!path.GetLength())
    DesktopPath(path);
    
  UTF8ToUTF16(dirCStr, path.Get(), _MAX_PATH);
    
  OPENFILENAMEW ofn;
  memset(&ofn, 0, sizeof(OPENFILENAMEW));
    
  ofn.lStructSize = sizeof(OPENFILENAMEW);
  ofn.hwndOwner = GetWindow();
  ofn.lpstrFile = fnCStr;
<<<<<<< HEAD
  ofn.nMaxFile = MAX_WIN32_PATH_LEN - 1;
=======
  ofn.nMaxFile = _MAX_PATH - 1;
>>>>>>> 6a0860ca
  ofn.lpstrInitialDir = dirCStr;
  ofn.Flags = OFN_PATHMUSTEXIST;
    
  if (CSTR_NOT_EMPTY(extensions))
  {
    wchar_t extStr[256];
    wchar_t defExtStr[16];
    int i, p, n = strlen(extensions);
    bool seperator = true;
        
    for (i = 0, p = 0; i < n; ++i)
    {
      if (seperator)
      {
        if (p)
          extStr[p++] = ';';
                
        seperator = false;
        extStr[p++] = '*';
        extStr[p++] = '.';
      }

      if (extensions[i] == ' ')
        seperator = true;
      else
        extStr[p++] = extensions[i];
    }
    extStr[p++] = '\0';
        
    wcscpy(&extStr[p], extStr);
    extStr[p + p] = '\0';
    ofn.lpstrFilter = extStr;
        
    for (i = 0, p = 0; i < n && extensions[i] != ' '; ++i)
      defExtStr[p++] = extensions[i];
    
    defExtStr[p++] = '\0';
    ofn.lpstrDefExt = defExtStr;
  }
    
  bool rc = false;
    
  switch (action)
  {
    case kFileSave:
      ofn.Flags |= OFN_OVERWRITEPROMPT;
      rc = GetSaveFileNameW(&ofn);
      break;
            
    case kFileOpen:
      default:
      ofn.Flags |= OFN_FILEMUSTEXIST;
      rc = GetOpenFileNameW(&ofn);
      break;
  }
    
  if (rc)
  {
    char drive[_MAX_DRIVE];
    char directoryOutCStr[_MAX_PATH];
    
    WDL_String tempUTF8;
    UTF16ToUTF8(tempUTF8, ofn.lpstrFile);
    
    if (_splitpath_s(tempUTF8.Get(), drive, sizeof(drive), directoryOutCStr, sizeof(directoryOutCStr), NULL, 0, NULL, 0) == 0)
    {
<<<<<<< HEAD
      path.SetFormatted(MAX_WIN32_PATH_LEN, "%s%s", drive, dirCStr);
=======
      path.Set(drive);
      path.Append(directoryOutCStr);
>>>>>>> 6a0860ca
    }
      
    filename.Set(tempUTF8);
  }
  else
  {
    filename.Set("");
  }
}

UINT_PTR CALLBACK CCHookProc(HWND hdlg, UINT uiMsg, WPARAM wParam, LPARAM lParam)
{
  if (uiMsg == WM_INITDIALOG && lParam)
  {
    CHOOSECOLOR* cc = (CHOOSECOLOR*) lParam;
    if (cc && cc->lCustData)
    {
      char* str = (char*) cc->lCustData;
      SetWindowText(hdlg, str);
    }
  }
  return 0;
}

bool IGraphicsWin::PromptForColor(IColor& color, const char* prompt)
{
  if (!mPlugWnd)
  {
    return false;
  }
  if (!mCustomColorStorage)
  {
    mCustomColorStorage = (COLORREF*) calloc(16, sizeof(COLORREF));
  }
  CHOOSECOLOR cc;
  memset(&cc, 0, sizeof(CHOOSECOLOR));
  cc.lStructSize = sizeof(CHOOSECOLOR);
  cc.hwndOwner = mPlugWnd;
  cc.rgbResult = RGB(color.R, color.G, color.B);
  cc.lpCustColors = mCustomColorStorage;
  cc.lCustData = (LPARAM) prompt;
  cc.lpfnHook = CCHookProc;
  cc.Flags = CC_RGBINIT | CC_ANYCOLOR | CC_FULLOPEN | CC_SOLIDCOLOR | CC_ENABLEHOOK;

  if (ChooseColor(&cc))
  {
    color.R = GetRValue(cc.rgbResult);
    color.G = GetGValue(cc.rgbResult);
    color.B = GetBValue(cc.rgbResult);
    return true;
  }
  return false;
}

bool IGraphicsWin::OpenURL(const char* url, const char* msgWindowTitle, const char* confirmMsg, const char* errMsgOnFailure)
{
  if (confirmMsg && MessageBox(mPlugWnd, confirmMsg, msgWindowTitle, MB_YESNO) != IDYES)
  {
    return false;
  }
  DWORD inetStatus = 0;
  if (InternetGetConnectedState(&inetStatus, 0))
  {
	WCHAR urlWide[IPLUG_WIN_MAX_WIDE_PATH];
	UTF8ToUTF16(urlWide, url, IPLUG_WIN_MAX_WIDE_PATH);
    if ((int) ShellExecuteW(mPlugWnd, L"open", urlWide, 0, 0, SW_SHOWNORMAL) > MAX_INET_ERR_CODE)
    {
      return true;
    }
  }
  if (errMsgOnFailure)
  {
    MessageBox(mPlugWnd, errMsgOnFailure, msgWindowTitle, MB_OK);
  }
  return false;
}

void IGraphicsWin::SetTooltip(const char* tooltip)
{
  TOOLINFO ti = { TTTOOLINFOA_V2_SIZE, 0, mPlugWnd, (UINT_PTR)mPlugWnd };
  ti.lpszText = (LPTSTR)tooltip;
  SendMessage(mTooltipWnd, TTM_UPDATETIPTEXT, 0, (LPARAM)&ti);
}

void IGraphicsWin::ShowTooltip()
{
  const char* tooltip = GetControl(mTooltipIdx)->GetTooltip();
  if (tooltip)
  {
    assert(strlen(tooltip) < 80);
    SetTooltip(tooltip);
    mShowingTooltip = true;
  }
}

void IGraphicsWin::HideTooltip()
{
  if (mShowingTooltip)
  {
    SetTooltip(NULL);
    mShowingTooltip = false;
  }
}

bool IGraphicsWin::GetTextFromClipboard(WDL_String& str)
{
  bool success = false;
  HGLOBAL hglb;
  
  if (IsClipboardFormatAvailable(CF_UNICODETEXT))
  {
    if(OpenClipboard(0))
    {
      hglb = GetClipboardData(CF_UNICODETEXT);
      
      if(hglb != NULL)
      {
        WCHAR *orig_str = (WCHAR*)GlobalLock(hglb);
        
        if (orig_str != NULL)
        {
          int orig_len = (int) wcslen(orig_str);
          
          orig_len += 1;
          
          // find out how much space is needed
          int new_len = WideCharToMultiByte(CP_UTF8,
                                            0,
                                            orig_str,
                                            orig_len,
                                            0,
                                            0,
                                            NULL,
                                            NULL);
          
          if (new_len > 0)
          {
            char *new_str = new char[new_len + 1];
            
            int num_chars = WideCharToMultiByte(CP_UTF8,
                                                0,
                                                orig_str,
                                                orig_len,
                                                new_str,
                                                new_len,
                                                NULL,
                                                NULL);
            
            if (num_chars > 0)
            {
              success = true;
              str.Set(new_str);
            }
            
            delete [] new_str;
          }
          
          GlobalUnlock(hglb);
        }
      }
    }
    
    CloseClipboard();
  }
  
  if(!success)
    str.Set("");
  
  return success;
}

BOOL IGraphicsWin::EnumResNameProc(HANDLE module, LPCTSTR type, LPTSTR name, LONG param)
{
  if (IS_INTRESOURCE(name)) return true; // integer resources not wanted
  else {
    WDL_String* search = (WDL_String*) param;
    if (search != 0 && name != 0)
    {
      //strip off extra quotes
      WDL_String strippedName(strlwr(name+1)); 
      strippedName.SetLen(strippedName.GetLength() - 1);

      if (strcmp(strlwr(search->Get()), strippedName.Get()) == 0) // if we are looking for a resource with this name
      {
        search->SetFormatted(strippedName.GetLength() + 7, "found: %s", strippedName.Get());
        return false;
      }
    }
  }

  return true; // keep enumerating
}

bool IGraphicsWin::OSFindResource(const char* name, const char* type, WDL_String& result)
{
  if (CSTR_NOT_EMPTY(name))
  {
    WDL_String search(name);
    WDL_String typeUpper(type);

    EnumResourceNames(mHInstance, _strupr(typeUpper.Get()), (ENUMRESNAMEPROC)EnumResNameProc, (LONG_PTR)&search);

    if (strstr(search.Get(), "found: ") != 0)
    {
      result.SetFormatted(MAX_PATH, "\"%s\"", search.Get() + 7, search.GetLength() - 7); // 7 = strlen("found: ")
      return true;
    }
    else
    {
      if (PathFileExists(name))
      {
        result.Set(name);
        return true;
      }
    }
  }
  return false;
}

//TODO: THIS IS TEMPORARY, TO EASE DEVELOPMENT
#ifndef NO_IGRAPHICS
#ifdef IGRAPHICS_AGG
#include "IGraphicsAGG.cpp"
#include "agg_win_pmap.cpp"
#include "agg_win_font.cpp"
#elif defined IGRAPHICS_CAIRO
#include "IGraphicsCairo.cpp"
#elif defined IGRAPHICS_NANOVG
#include "IGraphicsNanoVG.cpp"
#include "nanovg.c"
//#include "nanovg_mtl.m"
#else
#include "IGraphicsLice.cpp"
#endif
#endif<|MERGE_RESOLUTION|>--- conflicted
+++ resolved
@@ -1014,55 +1014,23 @@
 
 void IGraphicsWin::DesktopPath(WDL_String& path)
 {
-<<<<<<< HEAD
-  TCHAR strPath[MAX_WIN32_PATH_LEN];
-  SHGetSpecialFolderPath( 0, strPath, CSIDL_DESKTOP, FALSE );
-  path.Set(strPath, MAX_WIN32_PATH_LEN);
-=======
   GetKnownFolder(path, CSIDL_DESKTOP);
->>>>>>> 6a0860ca
 }
 
 void IGraphicsWin::AppSupportPath(WDL_String& path, bool isSystem)
 {
-<<<<<<< HEAD
-  TCHAR strPath[MAX_WIN32_PATH_LEN];
-
-  if (isSystem)
-    SHGetFolderPathA(NULL, CSIDL_COMMON_APPDATA, NULL, 0, strPath);
+  GetKnownFolder(path, isSystem ? CSIDL_COMMON_APPDATA : CSIDL_LOCAL_APPDATA);
+}
+
+void IGraphicsWin::VST3PresetsPath(WDL_String& path, bool isSystem)
+{
+  if (!isSystem)
+  {
+    GetKnownFolder(path, CSIDL_PERSONAL, SHGFP_TYPE_CURRENT);
+  }
   else
-    SHGetFolderPathA(NULL, CSIDL_LOCAL_APPDATA, NULL, 0, strPath);
-
-  path.Set(strPath, MAX_WIN32_PATH_LEN);
-=======
-  GetKnownFolder(path, isSystem ? CSIDL_COMMON_APPDATA : CSIDL_LOCAL_APPDATA);
->>>>>>> 6a0860ca
-}
-
-void IGraphicsWin::VST3PresetsPath(WDL_String& path, bool isSystem)
-{
-<<<<<<< HEAD
-  TCHAR strPath[MAX_WIN32_PATH_LEN];
-
-  if (!isSystem)
-  {
-    TCHAR strPath[MAX_WIN32_PATH_LEN];
-    SHGetFolderPathA(NULL, CSIDL_PERSONAL, NULL, SHGFP_TYPE_CURRENT, strPath);
-    path.Set(strPath, MAX_WIN32_PATH_LEN);
-  }
-  else
-  {
-    SHGetFolderPathA(NULL, CSIDL_COMMON_APPDATA, NULL, 0, strPath);
-    path.Set(strPath, MAX_WIN32_PATH_LEN);
-=======
-  if (!isSystem)
-  {
-    GetKnownFolder(path, CSIDL_PERSONAL, SHGFP_TYPE_CURRENT);
-  }
-  else
   {
     AppSupportPath(path, true);
->>>>>>> 6a0860ca
   }
 
   path.AppendFormatted(MAX_WIN32_PATH_LEN, "\\VST3 Presets\\%s\\%s", mPlug.GetMfrName(), mPlug.GetProductName());
@@ -1111,17 +1079,10 @@
     filename.Set("");
     return;
   }
-<<<<<<< HEAD
-
-  char fnCStr[MAX_WIN32_PATH_LEN];
-  char dirCStr[MAX_WIN32_PATH_LEN];
-
-=======
     
   wchar_t fnCStr[_MAX_PATH];
   wchar_t dirCStr[_MAX_PATH];
     
->>>>>>> 6a0860ca
   if (filename.GetLength())
     UTF8ToUTF16(fnCStr, filename.Get(), _MAX_PATH);
   else
@@ -1140,11 +1101,7 @@
   ofn.lStructSize = sizeof(OPENFILENAMEW);
   ofn.hwndOwner = GetWindow();
   ofn.lpstrFile = fnCStr;
-<<<<<<< HEAD
-  ofn.nMaxFile = MAX_WIN32_PATH_LEN - 1;
-=======
   ofn.nMaxFile = _MAX_PATH - 1;
->>>>>>> 6a0860ca
   ofn.lpstrInitialDir = dirCStr;
   ofn.Flags = OFN_PATHMUSTEXIST;
     
@@ -1211,12 +1168,8 @@
     
     if (_splitpath_s(tempUTF8.Get(), drive, sizeof(drive), directoryOutCStr, sizeof(directoryOutCStr), NULL, 0, NULL, 0) == 0)
     {
-<<<<<<< HEAD
-      path.SetFormatted(MAX_WIN32_PATH_LEN, "%s%s", drive, dirCStr);
-=======
       path.Set(drive);
       path.Append(directoryOutCStr);
->>>>>>> 6a0860ca
     }
       
     filename.Set(tempUTF8);
