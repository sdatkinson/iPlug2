--- conflicted
+++ resolved
@@ -114,34 +114,7 @@
   void FillConvexPolygon(const IColor& color, float* x, float* y, int npoints, const IBlend* pBlend) override;
   void FillArc(const IColor& color, float cx, float cy, float r, float aMin, float aMax,  const IBlend* pBlend) override;
   void FillCircle(const IColor& color, float cx, float cy, float r, const IBlend* pBlend) override;
-<<<<<<< HEAD
-  /*
-  bool HasPathSupport() const override { return true; }
-  
-  void PathStart() override { cairo_new_path(mContext); }
-  
-  void PathTriangle(float x1, float y1, float x2, float y2, float x3, float y3) override { CairoDrawTriangle(x1, y1, x2, y2, x3, y3); }
-  void PathRect(const IRECT& rect) override { CairoDrawRect(rect);}
-  void PathRoundRect(const IRECT& rect, float cr = 5.f) override { CairoDrawRoundRect(rect, cr); }
-  void PathArc(float cx, float cy, float r, float aMin, float aMax) override {}
-  void PathCircle(float cx, float cy, float r) override { CairoDrawCircle(cx, cy, r); }
-  void PathConvexPolygon(float* x, float* y, int npoints) override { CairoDrawConvexPolygon(x, y, npoints); }
-  
-  void PathMoveTo(float x, float y) override { cairo_move_to(mContext, x, y); }
-  void PathLineTo(float x, float y) override { cairo_line_to(mContext, x, y);}
-  
-  void PathStroke(IPattern& pattern, float thickness, const IBlend* pBlend) override
-  {
-    cairo_set_line_width(mContext, thickness);
-    Stroke(color, pBlend);
-    cairo_set_line_width(mContext, 1.0);
-  }
-  
-  void PathFill(const IPattern& pattern, const IBlend* pBlend) override { Fill(color, pBlend); }
-  */
-=======
 
->>>>>>> 9517c69a
   bool DrawText(const IText& text, const char* str, IRECT& rect, bool measure = false) override;
   bool MeasureText(const IText& text, const char* str, IRECT& destRect) override;
 
