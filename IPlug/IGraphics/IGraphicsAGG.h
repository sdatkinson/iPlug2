#pragma once

#include <stack>

/*

 AGG 2.4 should be modified to avoid bringing carbon headers on mac, which can cause conflicts

 in "agg_mac_pmap.h" ...
 //#include <ApplicationServices/ApplicationServices.h>
 #include <CoreGraphics/CoreGraphics.h>

 */

#include "IGraphicsPathBase.h"
#include "IGraphicsAGG_src.h"

class AGGBitmap : public APIBitmap
{
public:
  AGGBitmap(agg::pixel_map* pPixMap, int scale) : APIBitmap (pPixMap, pPixMap->width(), pPixMap->height(), scale) {}
  virtual ~AGGBitmap() { delete ((agg::pixel_map*) GetBitmap()); }
};

/** IGraphics draw class using Antigrain Geometry
*   @ingroup DrawClasses*/
class IGraphicsAGG : public IGraphicsPathBase
{
public:
  struct LineInfo
  {
    int mStartChar;
    int mEndChar;
    double mWidth;
    LineInfo() : mWidth(0.0), mStartChar(0), mEndChar(0) {}
  };

#ifdef OS_WIN
  typedef agg::order_bgra PixelOrder;
  //TODO: Map type
#else
  typedef agg::order_argb PixelOrder;
  typedef agg::pixel_map_mac PixelMapType;
#endif
  typedef agg::comp_op_adaptor_rgba<agg::rgba8, PixelOrder> BlenderType;
  typedef agg::comp_op_adaptor_rgba_pre<agg::rgba8, PixelOrder> BlenderTypePre;
  typedef agg::pixfmt_custom_blend_rgba<BlenderType, agg::rendering_buffer> PixfmtType;
  typedef agg::renderer_base <PixfmtType> RenbaseType;
  typedef agg::renderer_scanline_aa_solid<RenbaseType> RendererSolid;
  typedef agg::renderer_scanline_bin_solid<RenbaseType> RendererBin;
  typedef agg::font_engine_freetype_int32 FontEngineType;
  typedef agg::font_cache_manager <FontEngineType> FontManagerType;
  typedef agg::span_interpolator_linear<> InterpolatorType;
  typedef agg::image_accessor_clone<PixfmtType> imgSourceType;
  typedef agg::span_allocator<agg::rgba8> SpanAllocatorType;
  typedef agg::span_image_filter_rgba_bilinear<imgSourceType, InterpolatorType> SpanGeneratorType;
  typedef agg::renderer_scanline_aa<RenbaseType, SpanAllocatorType, SpanGeneratorType> BitmapRenderType;

  typedef agg::renderer_base<agg::pixfmt_gray8> maskRenBase;

  // Path Types

  typedef agg::path_storage PathType;
  typedef agg::conv_curve<PathType> CurvedPathType;
  typedef agg::conv_stroke<CurvedPathType> StrokeType;
  typedef agg::conv_dash<CurvedPathType> DashType;
  typedef agg::conv_stroke<DashType> DashStrokeType;
  typedef agg::conv_transform<PathType> TransformedPathType;
  typedef agg::conv_transform<StrokeType> TransformedStrokePathType;
  typedef agg::conv_transform<DashStrokeType> TransformedDashStrokePathType;
  typedef agg::conv_curve<TransformedPathType> CurvedTransformedPathType;
  typedef agg::rasterizer_scanline_aa<> RasterizerType;
  typedef agg::gradient_lut<agg::color_interpolator<agg::rgba8>, 512> ColorArrayType;

  class Rasterizer
  {
  public:

    RenbaseType& GetBase() { return mRenBase; }

    agg::rgba8 GetPixel(int x, int y) { return mRenBase.pixel(x, y); }

    void ClearWhite() { mRenBase.clear(agg::rgba(1, 1, 1)); }

    void SetOutput(PixfmtType& pixF)
    {
      mRenBase = RenbaseType(pixF);
      mRenBase.clear(agg::rgba(0, 0, 0, 0));
    }
<<<<<<< HEAD
    
=======

>>>>>>> a1b8fbca
    template <typename VertexSourceType>
    void Rasterize(VertexSourceType& path, agg::trans_affine transform, const IPattern& pattern,const IBlend* pBlend = nullptr, EFillRule rule = kFillWinding)
    {
      SetPath(path);
      RasterizePattern(transform, pattern, pBlend, rule);
    }

    template <typename RendererType>
    void Rasterize(RendererType& renderer, float alpha = 1.f)
    {
      agg::scanline_p8 scanline;
      agg::render_scanlines(mRasterizer, scanline, renderer);
    }

    template <typename VertexSourceType>
    void SetPath(VertexSourceType& path)
    {
      mRasterizer.reset();
      mRasterizer.add_path(path);
    }

    void RasterizePattern(agg::trans_affine transform, const IPattern& pattern,const IBlend* pBlend = nullptr, EFillRule rule = kFillWinding);

    RenbaseType mRenBase;
    RasterizerType mRasterizer;
  };

  IGraphicsAGG(IDelegate& dlg, int w, int h, int fps);
  ~IGraphicsAGG();

  void SetDisplayScale(int scale) override;

  void Draw(const IRECT& bounds) override;

  void DrawBitmap(IBitmap& bitmap, const IRECT& dest, int srcX, int srcY, const IBlend* pBlend) override;
  void DrawRotatedMask(IBitmap& base, IBitmap& mask, IBitmap& top, int x, int y, double angle, const IBlend* pBlend) override;

  void PathClear() override { mPath.remove_all(); }
  void PathStart() override { mPath.start_new_path(); }
  void PathClose() override { mPath.close_polygon(); }

  void PathArc(float cx, float cy, float r, float aMin, float aMax) override;

  void PathMoveTo(float x, float y) override { mPath.move_to(x, y); }
  void PathLineTo(float x, float y) override { mPath.line_to(x, y);}
  void PathCurveTo(float x1, float y1, float x2, float y2, float x3, float y3) override { mPath.curve4(x1, y1, x2, y2, x3, y3); }

  void PathStroke(const IPattern& pattern, float thickness, const IStrokeOptions& options, const IBlend* pBlend) override;
  void PathFill(const IPattern& pattern, const IFillOptions& options, const IBlend* pBlend) override;

  void PathStateSave() override { mState.push(mTransform); }

  void PathStateRestore() override
  {
    mTransform = mState.top();
    mState.pop();
  }

  void PathTransformTranslate(float x, float y) override { mTransform = agg::trans_affine_translation(x, y) * mTransform; }
  void PathTransformScale(float scale) override { mTransform = agg::trans_affine_scaling(scale) * mTransform; }
  void PathTransformRotate(float angle) override { mTransform = agg::trans_affine_rotation(DegToRad(angle)) * mTransform; }

  bool DrawText(const IText& text, const char* str, IRECT& bounds, bool measure = false) override;
  bool MeasureText(const IText& text, const char* str, IRECT& bounds) override;

  IColor GetPoint(int x, int y) override;
  void* GetData() override { return 0; } //TODO
  const char* GetDrawingAPIStr() override { return "AGG"; }

 // IBitmap CropBitmap(const IBitmap& bitmap, const IRECT& bounds, const char* cacheName, int scale) override;
 //  IBitmap CreateIBitmap(const char * cacheName, int w, int h) override;

  void RenderDrawBitmap() override;

private:

  APIBitmap* LoadAPIBitmap(const WDL_String& resourcePath, int scale) override;
  agg::pixel_map* CreateAPIBitmap(int w, int h);
  APIBitmap* ScaleAPIBitmap(const APIBitmap* pBitmap, int s) override;

  void CalculateTextLines(WDL_TypedBuf<LineInfo>* pLines, const IRECT& bounds, const char* str, FontManagerType& manager);

  agg::trans_affine GetRasterTransform() { return agg::trans_affine() / (mTransform * agg::trans_affine_scaling(GetDisplayScale())); }

  PixfmtType mPixf;
  FontEngineType mFontEngine;
  FontManagerType mFontManager;
  agg::rendering_buffer mRenBuf;
  PathType mPath;
  Rasterizer mRasterizer;
  agg::trans_affine mTransform;
  PixelMapType mPixelMap;

  // TODO Oli probably wants this to not be STL but there's nothing in WDL for this...
  std::stack<agg::trans_affine> mState;

  //pipeline to process the vectors glyph paths(curves + contour)
  agg::conv_curve<FontManagerType::path_adaptor_type> mFontCurves;
  agg::conv_contour<agg::conv_curve<FontManagerType::path_adaptor_type> > mFontContour;
};<|MERGE_RESOLUTION|>--- conflicted
+++ resolved
@@ -87,11 +87,7 @@
       mRenBase = RenbaseType(pixF);
       mRenBase.clear(agg::rgba(0, 0, 0, 0));
     }
-<<<<<<< HEAD
-    
-=======
 
->>>>>>> a1b8fbca
     template <typename VertexSourceType>
     void Rasterize(VertexSourceType& path, agg::trans_affine transform, const IPattern& pattern,const IBlend* pBlend = nullptr, EFillRule rule = kFillWinding)
     {
