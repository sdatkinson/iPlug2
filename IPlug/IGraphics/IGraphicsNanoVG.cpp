--- conflicted
+++ resolved
@@ -198,22 +198,14 @@
   Stroke(color, pBlend);
 }
 
-<<<<<<< HEAD
 void IGraphicsNanoVG::DrawRoundRect(const IColor& color, const IRECT& rect, float cr, const IBlend* pBlend)
-=======
-void IGraphicsNanoVG::DrawRoundRect(const IColor& color, const IRECT& rect, const IBlend* pBlend, float cr, bool aa)
->>>>>>> 67d95690
 {
   nvgBeginPath(mVG);
   nvgRoundedRect(mVG, rect.L, rect.T, rect.W(), rect.H(), cr);
   Stroke(color, pBlend);
 }
 
-<<<<<<< HEAD
 void IGraphicsNanoVG::FillRoundRect(const IColor& color, const IRECT& rect, float cr, const IBlend* pBlend)
-=======
-void IGraphicsNanoVG::FillRoundRect(const IColor& color, const IRECT& rect, const IBlend* pBlend, float cr, bool aa)
->>>>>>> 67d95690
 {
   nvgBeginPath(mVG);
   nvgRoundedRect(mVG, rect.L, rect.T, rect.W(), rect.H(), cr);
@@ -227,11 +219,7 @@
   Fill(color, pBlend);
 }
 
-<<<<<<< HEAD
-void IGraphicsNanoVG::FillCircle(const IColor& color, int cx, int cy, float r, const IBlend* pBlend)
-=======
-void IGraphicsNanoVG::FillCircle(const IColor& color, float cx, float cy, float r, const IBlend* pBlend, bool aa)
->>>>>>> 67d95690
+void IGraphicsNanoVG::FillCircle(const IColor& color, float cx, float cy, float r, const IBlend* pBlend)
 {
   nvgBeginPath(mVG);
   nvgCircle(mVG, cx, cy, r);
