--- conflicted
+++ resolved
@@ -120,13 +120,8 @@
 
 void IGraphics::AttachBackground(const char* name)
 {
-<<<<<<< HEAD
-  IBitmap bg = LoadBitmap(name, 1, false, scale);
-  mControls.Insert(0, new IBitmapControl(mPlug, 0, 0, kNoParameter, bg, kBlendClobber));
-=======
   IBitmap bg = LoadBitmap(name, 1, false);
-  mControls.Insert(0, new IBitmapControl(mPlug, 0, 0, -1, bg, IBlend::kBlendClobber));
->>>>>>> bedd68e0
+  mControls.Insert(0, new IBitmapControl(mPlug, 0, 0, -1, bg, kBlendClobber));
 }
 
 void IGraphics::AttachPanelBackground(const IColor& color)
@@ -598,9 +593,9 @@
   txt.mAlign = IText::kAlignNear;
   IRECT r;
 //  DrawText(txt, str.Get(), r);
-  MeasureText(txt, GetDrawingAPIStr(), r);
-  FillRect(COLOR_BLACK, r);
-  DrawText(txt, GetDrawingAPIStr(), r);
+//  MeasureText(txt, GetDrawingAPIStr(), r);
+//  FillRect(COLOR_BLACK, r);
+//  DrawText(txt, GetDrawingAPIStr(), r);
 
 #endif
 
