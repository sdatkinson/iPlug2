--- conflicted
+++ resolved
@@ -76,23 +76,11 @@
   mScale = scale;
   mWidth = w;
   mHeight = h;
-<<<<<<< HEAD
-    
-  if (oldScale != scale)
-    OnDisplayScale();
-  
-  mPlug.ResizeGraphics();
-
-  // TODO - check why this was here!
-  //for (int i = 0; i < mPlug.NParams(); ++i)
-  //  SetParameterFromPlug(i, mPlug.GetParam(i)->GetNormalized(), true);    
-=======
   
   if (oldScale != scale)
     OnDisplayScale();
   
   GetDelegate().ResizeGraphicsFromUI();
->>>>>>> 9517c69a
 }
 
 void IGraphics::OnDisplayScale()
