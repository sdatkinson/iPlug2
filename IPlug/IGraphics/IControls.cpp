--- conflicted
+++ resolved
@@ -109,11 +109,7 @@
     if (mTxtOn.GetLength())
     {
       auto textR = GetRectToAlignTextIn(btnRect, 1);
-<<<<<<< HEAD
-      graphics.DrawTextA(mText, mTxtOn.Get(), textR);
-=======
       graphics.DrawText(mText, mTxtOn.Get(), textR);
->>>>>>> 98f7eb87
     }
   }
   else
@@ -126,11 +122,7 @@
     if (mTxtOff.GetLength())
     {
       auto textR = GetRectToAlignTextIn(btnRect, 0);
-<<<<<<< HEAD
-      graphics.DrawTextA(mText, mTxtOff.Get(), textR);
-=======
       graphics.DrawText(mText, mTxtOff.Get(), textR);
->>>>>>> 98f7eb87
     }
   }
 
