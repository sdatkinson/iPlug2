--- conflicted
+++ resolved
@@ -78,35 +78,16 @@
   SetDirty();
 }
 
-<<<<<<< HEAD
 
 IVButtonControl::IVButtonControl(IDelegate& dlg, IRECT rect, int param,
                                  const char *txtOff, const char *txtOn)
   : IControl(dlg, rect, param),
     IVectorBase(&DEFAULT_BG_COLOR, &DEFAULT_TXT_COLOR, &DEFAULT_FR_COLOR, &DEFAULT_PR_COLOR)
-=======
-IVKeyboardControl::IVKeyboardControl(IDelegate& dlg, IRECT bounds,
-                                     int minNote, int maxNote)
-: IControl(dlg, bounds)
-, IVectorBase(&DEFAULT_WK_COLOR, &DEFAULT_BK_COLOR, &DEFAULT_FR_COLOR, &DEFAULT_PK_COLOR)
->>>>>>> dfb44a21
 {
   mText.mFGColor = GetColor(bTXT);
   SetTexts(txtOff, txtOn);
   mDblAsSingleClick = true;
-<<<<<<< HEAD
 };
-=======
-  bool keepWidth = !(bounds.W() <= 0.0);
-  if (bounds.W() <= 0.0)
-  {
-    mRECT.R = mRECT.L + mRECT.H();
-    mTargetRECT = mRECT;
-  }
-  
-  SetMinMaxNote(minNote, maxNote, keepWidth);
-}
->>>>>>> dfb44a21
 
 const IColor IVButtonControl::DEFAULT_BG_COLOR = IColor(255, 200, 200, 200);
 const IColor IVButtonControl::DEFAULT_FR_COLOR = IColor(255, 70, 70, 70);
