#pragma once

/**
 * @file
 * @copydoc IGraphics
 */

#ifndef NO_IGRAPHICS
#if defined(IGRAPHICS_AGG) + defined(IGRAPHICS_CAIRO) + defined(IGRAPHICS_NANOVG) + defined(IGRAPHICS_LICE) != 1
#error Either NO_IGRAPHICS or one and only one choice of graphics library must be defined!
#endif
#endif

#ifdef IGRAPHICS_FREETYPE
#include "ft2build.h"
#include FT_FREETYPE_H
#endif

#ifdef AAX_API
#include "IPlugAAX_view_interface.h"
#endif

#include "IGraphicsConstants.h"
#include "IGraphicsStructs.h"
#include "IGraphicsUtilites.h"
#include "IPopupMenu.h"

#ifdef OS_MAC
#ifdef FillRect
#undef FillRect
#endif

#ifdef DrawText
#undef DrawText
#endif
#endif

class IDelegate;
class IControl;
class IParam;

/**
 * \defgroup DrawClasses IGraphics::DrawClasses
 * \defgroup PlatformClasses IGraphics::PlatformClasses
*/

/**  The lowest level base class of an IGraphics context */
class IGraphics
#ifdef AAX_API
: public IPlugAAXView_Interface
#endif
{

public:
#pragma mark - IGraphics drawing API implementation
  //These are NanoVG only, may be refactored
  virtual void BeginFrame() {};
  virtual void EndFrame() {};
  virtual void ViewInitialized(void* layer) {};
  //

  /** Called by platform IGraphics class when UI created and when moving to a new screen with different DPI, implementations in draw class must call the base implementation
   * @param scale An integer specifying the scale of the display, where 2 = mac retina /todo better explanation of scale */
  virtual void SetDisplayScale(int scale) { mDisplayScale = (float) scale; OnDisplayScale(); };

  /** Draw an SVG image to the graphics context
   * @param svg The image to draw
   * @param rect The rectangular area to draw the image in
   * @param pBlend Optional blend method, see IBlend documentation */
  virtual void DrawSVG(ISVG& svg, const IRECT& rect, const IBlend* pBlend = 0) = 0;

  /** Draw an SVG with rotation 
   * @param svg The svg image to draw to the graphics context
   * @param destCentreX The X coordinate of the centre point at which to rotate the image around. /todo check this
   * @param destCentreY The Y coordinate of the centre point at which to rotate the image around. /todo check this
   * @param width /todo
   * @param height /todo
   * @param angle angle the angle to rotate the bitmap mask at in degrees clockwise /see IGraphicsDrawing documentation
   * @param pBlend Optional blend method, see IBlend documentation */
  virtual void DrawRotatedSVG(ISVG& svg, float destCentreX, float destCentreY, float width, float height, double angle, const IBlend* pBlend = 0) = 0;

  /**
   /todo <#Description#>

   @param bitmap The bitmap image to draw to the graphics context
   @param rect The rectangular area to draw the image in
   @param srcX <#srcX description#>
   @param srcY <#srcY description#>
   @param pBlend Optional blend method, see IBlend documentation
  */
  virtual void DrawBitmap(IBitmap& bitmap, const IRECT& rect, int srcX, int srcY, const IBlend* pBlend = 0) = 0;

  /**
   /todo <#Description#>

   @param bitmap The bitmap image to draw to the graphics context
   @param destCentreX The X coordinate of the centre point at which to rotate the image around. /todo check this
   @param destCentreY The Y coordinate of the centre point at which to rotate the image around. /todo check this
   @param angle The angle of rotation in degrees
   @param yOffsetZeroDeg /todo
   @param pBlend Optional blend method, see IBlend documentation
  */
  virtual void DrawRotatedBitmap(IBitmap& bitmap, int destCentreX, int destCentreY, double angle, int yOffsetZeroDeg = 0, const IBlend* pBlend = 0) = 0;

  /**
   /todo <#Description#>

   @param x <#x description#>
   @param y <#y description#>
   @param angle the angle to rotate the bitmap mask at in degrees clockwise /see IGraphicsDrawing documentation
   @param pBlend Optional blend method, see IBlend documentation
  */
  virtual void DrawRotatedMask(IBitmap& base, IBitmap& mask, IBitmap& top, int x, int y, double angle, const IBlend* pBlend = 0) = 0;

  /**
   /todo <#Description#>

   @param color The colour to draw/fill the shape with>
   @param x <#x description#>
   @param y <#y description#>
   @param pBlend Optional blend method, see IBlend documentation
  */
  virtual void DrawPoint(const IColor& color, float x, float y, const IBlend* pBlend = 0) = 0;

  /**
   /todo <#Description#>

   @param color The colour to draw/fill the shape with>
   @param x <#x description#>
   @param y <#y description#>
  */
  virtual void ForcePixel(const IColor& color, int x, int y) = 0;

  /**
   /todo <#Description#>

   @param color The colour to draw/fill the shape with>
   @param x1 <#x1 description#>
   @param y1 <#y1 description#>
   @param x2 <#x2 description#>
   @param y2 <#y2 description#>
   @param pBlend Optional blend method, see IBlend documentation
  */
  virtual void DrawLine(const IColor& color, float x1, float y1, float x2, float y2, const IBlend* pBlend = 0) = 0;

  /**
   <#Description#>

   @param color <#color description#>
   @param x1 <#x1 description#>
   @param y1 <#y1 description#>
   @param x2 <#x2 description#>
   @param y2 <#y2 description#>
   @param x3 <#x3 description#>
   @param y3 <#y3 description#>
   @param pBlend Optional blend method, see IBlend documentation
   */
  virtual void DrawTriangle(const IColor& color, float x1, float y1, float x2, float y2, float x3, float y3, const IBlend* pBlend = 0) = 0;

  /**
   /todo <#Description#>

   @param color The colour to draw/fill the shape with>
   @param rect The rectangular area to draw/fill the shape in
   @param pBlend Optional blend method, see IBlend documentation
  */
  virtual void DrawRect(const IColor& color, const IRECT& rect, const IBlend* pBlend = 0) = 0;

  /**
   /todo <#Description#>

   @param color The colour to draw/fill the shape with>
   @param rect The rectangular area to draw/fill the shape in
   @param .f <#.f description#>
   @param pBlend Optional blend method, see IBlend documentation
  */
  virtual void DrawRoundRect(const IColor& color, const IRECT& rect, float cr = 5.f, const IBlend* pBlend = 0) = 0;

  /**
   /todo

   @param color The colour to draw/fill the shape with>
   @param cx <#cx description#>
   @param cy <#cy description#>
   @param r <#r description#>
   @param aMin the start angle  of the arc at in degrees clockwise where 0 is up /see IGraphicsDrawing documentation
   @param aMax the end angle  of the arc at in degrees clockwise where 0 is up /see IGraphicsDrawing documentation
   @param pBlend Optional blend method, see IBlend documentation
  */
  virtual void DrawArc(const IColor& color, float cx, float cy, float r, float aMin, float aMax, const IBlend* pBlend = 0) = 0;



  /**
   /todo <#Description#>

   @param color The colour to draw/fill the shape with>
   @param cx <#cx description#>
   @param cy <#cy description#>
   @param r <#r description#>
   @param pBlend Optional blend method, see IBlend documentation
  */
  virtual void DrawCircle(const IColor& color, float cx, float cy, float r, const IBlend* pBlend = 0) = 0;

  /**
   /todo <#Description#>

   @param color The colour to draw/fill the shape with>
   @param x <#x description#>
   @param y <#y description#>
   @param npoints <#npoints description#>
   @param pBlend Optional blend method, see IBlend documentation
  */
  virtual void DrawConvexPolygon(const IColor& color, float* x, float* y, int npoints, const IBlend* pBlend = 0) = 0;

  /**
   /todo <#Description#>

   @param color The colour to draw/fill the shape with>
   @param rect The rectangular area to draw/fill the shape in
   @param pBlend Optional blend method, see IBlend documentation
  */
  virtual void DrawDottedRect(const IColor& color, const IRECT& rect, const IBlend* pBlend = 0) = 0;

  /**
   /todo <#Description#>

   @param color The colour to draw/fill the shape with>
   @param x1 <#x1 description#>
   @param y1 <#y1 description#>
   @param x2 <#x2 description#>
   @param y2 <#y2 description#>
   @param x3 <#x3 description#>
   @param y3 <#y3 description#>
   @param pBlend Optional blend method, see IBlend documentation
  */
  virtual void FillTriangle(const IColor& color, float x1, float y1, float x2, float y2, float x3, float y3, const IBlend* pBlend = 0) = 0;

  /**
   /todo <#Description#>

   @param color The colour to draw/fill the shape with>
   @param rect The rectangular area to draw/fill the shape in
   @param pBlend Optional blend method, see IBlend documentation
  */
  virtual void FillRect(const IColor& color, const IRECT& rect, const IBlend* pBlend = 0) = 0;

  /**
   /todo <#Description#>

   @param color The colour to draw/fill the shape with>
   @param rect The rectangular area to draw/fill the shape in
   @param .f <#.f description#>
   @param pBlend Optional blend method, see IBlend documentation
  */
  virtual void FillRoundRect(const IColor& color, const IRECT& rect, float cr = 5.f, const IBlend* pBlend = 0) = 0;

  /**
   /todo <#Description#>

   @param color The colour to draw/fill the shape with>
   @param cx <#cx description#>
   @param cy <#cy description#>
   @param r <#r description#>
   @param pBlend Optional blend method, see IBlend documentation
  */
  virtual void FillCircle(const IColor& color, float cx, float cy, float r, const IBlend* pBlend = 0) = 0;

  /**
   /todo <#Description#>

   @param color The colour to draw/fill the shape with>
   @param cx <#cx description#>
   @param cy <#cy description#>
   @param r <#r description#>
   @param aMin <#aMin description#>
   @param aMax <#aMax description#>
   @param pBlend Optional blend method, see IBlend documentation
  */
  virtual void FillArc(const IColor& color, float cx, float cy, float r, float aMin, float aMax, const IBlend* pBlend = 0) = 0;

  /**
   /todo <#Description#>

   @param color The colour to draw/fill the shape with>
   @param x <#x description#>
   @param y <#y description#>
   @param npoints <#npoints description#>
   @param pBlend Optional blend method, see IBlend documentation
  */
  virtual void FillConvexPolygon(const IColor& color, float* x, float* y, int npoints, const IBlend* pBlend = 0) = 0;

  /**
   /todo <#Description#>

   @param text <#text description#>
   @param str <#str description#>
   @param destRect <#destRect description#>
   @param measure <#measure description#>
   @return <#return value description#>
  */
  virtual bool DrawText(const IText& text, const char* str, IRECT& destRect, bool measure = false) = 0;

  /**
   /todo <#Description#>

   @param text <#text description#>
   @param str <#str description#>
   @param destRect <#destRect description#>
   @return <#return value description#>
  */
  virtual bool MeasureText(const IText& text, const char* str, IRECT& destRect) = 0;

  /**
   /todo <#Description#>

   @param x <#x description#>
   @param y <#y description#>
   @return <#return value description#>
  */
  virtual IColor GetPoint(int x, int y)  = 0;

  /**
   /todo <#Description#>
  */
  virtual void* GetData() = 0;

  /**
   /todo <#Description#>

   @return <#return value description#>
  */
  virtual const char* GetDrawingAPIStr() = 0;


  /**
   /todo <#Description#>

   @param r <#r description#>
   @return <#return value description#>
  */
  inline virtual void ClipRegion(const IRECT& r) {}; // overridden in some IGraphics drawing classes to clip drawing

  /**
   <#Description#>

   @return <#return value description#>
   */
  inline virtual void ResetClipRegion() {}; // overridden in some IGraphics drawing classes to reset clip

#pragma mark - IGraphics drawing API implementation (bitmap handling)
  virtual IBitmap LoadBitmap(const char* name, int nStates = 1, bool framesAreHorizontal = false);
  virtual IBitmap ScaleBitmap(const IBitmap& srcbitmap, const char* cacheName, int targetScale);
  //virtual IBitmap CropBitmap(const IBitmap& bitmap, const IRECT& rect, const char* name, int targetScale) = 0;
  virtual void RetainBitmap(const IBitmap& bitmap, const char* cacheName);
  virtual void ReleaseBitmap(const IBitmap& bitmap);
  IBitmap GetScaledBitmap(IBitmap& src);

  /**
   <#Description#>
   */
  virtual void OnDisplayScale();

  /** Called by some drawing API classes to finally blit the draw bitmap onto the screen */


  /**
   <#Description#>
   */
  virtual void RenderDrawBitmap() {}

#pragma mark - IGraphics base implementation - drawing helpers

  /** Draws a bitmap into the graphics context

 @param bitmap - the bitmap to draw
   @param rect - where to draw the bitmap
   @param bmpState - the frame of the bitmap to draw
   @param pBlend - blend operation
  */
  void DrawBitmap(IBitmap& bitmap, const IRECT& rect, int bmpState = 1, const IBlend* pBlend = 0);

  /** Draws monospace bitmapped text. Useful for identical looking text on multiple platforms.
   @param bitmap the bitmap containing glyphs to draw
   @param rect where to draw the bitmap
   @param text text properties (note - many of these are irrelevant for bitmapped text)
   @param pBlend blend operation
   @param str the string to draw
   @param vCenter centre the text vertically
   @param multiline should the text spill onto multiple lines
   @param charWidth how wide is a character in the bitmap
   @param charHeight how high is a character in the bitmap
   @param charOffset what is the offset between characters drawn
  */
  void DrawBitmapedText(IBitmap& bitmap, IRECT& rect, IText& text, IBlend* pBlend, const char* str, bool vCenter = true, bool multiline = false, int charWidth = 6, int charHeight = 12, int charOffset = 0);

  /**
   /todo <#Description#>

   @param color The colour to draw/fill the shape with>
   @param rect The rectangular area to draw/fill the shape in
   @param x <#x description#>
   @param pBlend Optional blend method, see IBlend documentation
  */
  void DrawVerticalLine(const IColor& color, const IRECT& rect, float x, const IBlend* pBlend = 0);

  /**
   /todo <#Description#>

   @param color The colour to draw/fill the shape with>
   @param rect The rectangular area to draw/fill the shape in
   @param y <#y description#>
   @param pBlend Optional blend method, see IBlend documentation
  */
  void DrawHorizontalLine(const IColor& color, const IRECT& rect, float y, const IBlend* pBlend = 0);

  /**
   /todo <#Description#>

   @param color The colour to draw/fill the shape with>
   @param xi <#xi description#>
   @param yLo <#yLo description#>
   @param yHi <#yHi description#>
   @param pBlend Optional blend method, see IBlend documentation
  */
  void DrawVerticalLine(const IColor& color, float xi, float yLo, float yHi, const IBlend* pBlend = 0);

  /**
   /todo <#Description#>

   @param color The colour to draw/fill the shape with>
   @param yi <#yi description#>
   @param xLo <#xLo description#>
   @param xHi <#xHi description#>
   @param pBlend Optional blend method, see IBlend documentation
  */
  void DrawHorizontalLine(const IColor& color, float yi, float xLo, float xHi, const IBlend* pBlend = 0);

  
  // Path Support
    
  virtual bool HasPathSupport() const { return false; }
    
  virtual void PathStart() {}
  virtual void PathClose() {}

  void PathLine(float x1, float y1, float x2, float y2)
  {
    PathMoveTo(x1, y1);
    PathLineTo(x2, y2);
  }
    
  void PathRadialLine(float cx, float cy, float angle, float rMin, float rMax);
    
  virtual void PathTriangle(float x1, float y1, float x2, float y2, float x3, float y3) {}
  virtual void PathRect(const IRECT& rect) {}
  virtual void PathRoundRect(const IRECT& rect, float cr = 5.f) {}
  virtual void PathArc(float cx, float cy, float r, float aMin, float aMax) {}
  virtual void PathCircle(float cx, float cy, float r) {}
  virtual void PathConvexPolygon(float* x, float* y, int npoints) {}
    
  virtual void PathMoveTo(float x, float y) {}
  virtual void PathLineTo(float x, float y) {}
  virtual void PathCurveTo(float x1, float y1, float x2, float y2, float x3, float y3) {}
    
  virtual void PathStroke(const IPattern& pattern, float thickness, const IStrokeOptions& options = IStrokeOptions(), const IBlend* pBlend = 0) {}
  virtual void PathFill(const IPattern& pattern, const IFillOptions& options = IFillOptions(), const IBlend* pBlend = 0) {}
    
  /**
   Helper function to draw a radial line, useful for pointers on dials
   
   @param color the colour of the line
   @param cx centre point x coordinate
   @param cy centre point y coordinate
   @param angle the angle to draw at in degrees clockwise where 0 is up /see IGraphicsDrawing documentation
   @param rMin minima of the radial line (distance from cx,cy)
   @param rMax maxima of the radial line (distance from cx,cy)
   @param pBlend blend operation
   */
  void DrawRadialLine(const IColor& color, float cx, float cy, float angle, float rMin, float rMax, const IBlend* pBlend = 0);
<<<<<<< HEAD
  void DrawGrid(const IColor& color, const IRECT& rect, int gridSizeH, int gridSizeV, const IBlend* pBlend = 0);
=======
>>>>>>> 9517c69a
  
  /**
   /todo <#Description#>
   
   @param color The colour to draw/fill the shape with>
   @param rect The rectangular area to draw/fill the shape in
   @param gridSizeH <#gridSizeH description#>
   @param gridSizeV <#gridSizeV description#>
   @param pBlend Optional blend method, see IBlend documentation
   */
  void DrawGrid(const IColor& color, const IRECT& rect, int gridSizeH, int gridSizeV, const IBlend* pBlend = 0);
  
#pragma mark - IGraphics drawing API Path support
  
  virtual bool HasPathSupport() const { return false; }
  
  virtual void PathStart() {}
  virtual void PathClose() {}
  
  void PathLine(float x1, float y1, float x2, float y2)
  {
    PathMoveTo(x1, y1);
    PathLineTo(x2, y2);
  }
  
  virtual void PathTriangle(float x1, float y1, float x2, float y2, float x3, float y3) {}
  virtual void PathRect(const IRECT& rect) {}
  virtual void PathRoundRect(const IRECT& rect, float cr = 5.f) {}
  virtual void PathArc(float cx, float cy, float r, float aMin, float aMax) {}
  virtual void PathCircle(float cx, float cy, float r) {}
  virtual void PathConvexPolygon(float* x, float* y, int npoints) {}
  
  virtual void PathMoveTo(float x, float y) {}
  virtual void PathLineTo(float x, float y) {}
  virtual void PathCurveTo(float x1, float y1, float x2, float y2, float x3, float y3) {}
  
  virtual void PathStroke(const IPattern& pattern, float thickness, const IStrokeOptions& options = IStrokeOptions(), const IBlend* pBlend = 0) {}
  virtual void PathFill(const IPattern& pattern, const IFillOptions& options = IFillOptions(), const IBlend* pBlend = 0) {}

#pragma mark - IGraphics platform implementation
  /**
   /todo <#Description#>
  */
  virtual void HideMouseCursor() {};

  /**
   /todo <#Description#>
  */
  virtual void ShowMouseCursor() {};
<<<<<<< HEAD
  virtual void MoveMouseCursor(float x, float y);
    
  void SetTabletInput(bool tablet) { mTabletInput = tablet; }

=======

  /**
   /todo <#Description#>
  */
>>>>>>> 9517c69a
  virtual void ForceEndUserEdit() = 0;

  /**
   /todo <#Description#>

   @param w <#w description#>
   @param h <#h description#>
   @param scale <#scale description#>
  */
  virtual void Resize(int w, int h, float scale);

  /**
   /todo <#Description#>

   @param pParentWnd <#pParentWnd description#>
  */
  virtual void* OpenWindow(void* pParentWnd) = 0;

  /**
   /todo <#Description#>
  */
  virtual void CloseWindow() = 0;

  /**
   /todo <#Description#>
  */
  virtual void* GetWindow() = 0;

  /**
   /todo <#Description#>

   @param str <#str description#>
   @return <#return value description#>
  */
  virtual bool GetTextFromClipboard(WDL_String& str) = 0;

  /**
   /todo <#Description#>
  */
  virtual void UpdateTooltips() = 0;

  /**
   /todo <#Description#>

   @param str <#str description#>
   @param caption <#caption description#>
   @param type <#type description#>
   @return <#return value description#>
  */
  virtual int ShowMessageBox(const char* str, const char* caption, int type) = 0;

  /**
   /todo <#Description#>

   @param menu <#menu description#>
   @param textRect <#textRect description#>
   @return <#return value description#>
  */
  virtual IPopupMenu* CreateIPopupMenu(IPopupMenu& menu, IRECT& textRect) = 0;

  /**
   /todo <#Description#>

   @param pControl <#pControl description#>
   @param text <#text description#>
   @param textRect <#textRect description#>
   @param "" <#"" description#>
   @param pParam <#pParam description#>
  */
  virtual void CreateTextEntry(IControl& control, const IText& text, const IRECT& textRect, const char* str = "") = 0;

  /**
   /todo <#Description#>

   @param filename <#filename description#>
   @param path <#path description#>
   @param action <#action description#>
   @param extensions <#extensions description#>
  */
  virtual void PromptForFile(WDL_String& filename, WDL_String& path, EFileAction action = kFileOpen, const char* extensions = 0) = 0;

  /**
   /todo <#Description#>

   @param color The colour to draw/fill the shape with>
   @param "" <#"" description#>
   @return <#return value description#>
  */
  virtual bool PromptForColor(IColor& color, const char* str = "") = 0;

  /**
   /todo <#Description#>

   @param url <#url description#>
   @param msgWindowTitle <#msgWindowTitle description#>
   @param confirmMsg <#confirmMsg description#>
   @param errMsgOnFailure <#errMsgOnFailure description#>
   @return <#return value description#>
  */
  virtual bool OpenURL(const char* url, const char* msgWindowTitle = 0, const char* confirmMsg = 0, const char* errMsgOnFailure = 0) = 0;

  /**
   /todo <#Description#>

   @return <#return value description#>
  */
  virtual const char* GetUIAPI() { return ""; }


  /**
   /todo <#Description#>

   @return <#return value description#>
  */
  virtual bool WindowIsOpen() { return GetWindow(); }


  /**
   /todo <#Description#>

   @param path <#path description#>
  */
  virtual void HostPath(WDL_String& path) = 0;

  /**
   /todo <#Description#>

   @param path <#path description#>
  */
  virtual void PluginPath(WDL_String& path) = 0;

  /**
   /todo <#Description#>

   @param path <#path description#>
  */
  virtual void DesktopPath(WDL_String& path) = 0;

  /**
   /todo <#Description#>

   @param path <#path description#>
   */
  virtual void UserHomePath(WDL_String& path) = 0;

  /**
   /todo <#Description#>

   @param path <#path description#>
   @param isSystem <#isSystem description#>
  */
  virtual void AppSupportPath(WDL_String& path, bool isSystem = false) = 0;

  /**
   /todo <#Description#>

   @param path <#path description#>
  */
  virtual void SandboxSafeAppSupportPath(WDL_String& path) = 0;

  /**
   /todo <#Description#>

   @param path <#path description#>
   @param isSystem <#isSystem description#>
  */
  virtual void VST3PresetsPath(WDL_String& path, const char* mfrName, const char* pluginName, bool isSystem = true) { path.Set(""); }


  /**
   /todo <#Description#>

   @param path <#path description#>
   @param select <#select description#>
   @return <#return value description#>
  */
  virtual bool RevealPathInExplorerOrFinder(WDL_String& path, bool select = false) = 0;

  /*
   Used on Windows to set the HINSTANCE handle, which allows graphics APIs to load resources from the binary

   @param instance <#instance description#>
  */
  virtual void SetPlatformInstance(void* pInstance) {}


  /**
   /todo <#Description#>
  */
  virtual void* GetPlatformInstance() { return nullptr; }

  /**
   Used with IGraphicsLice (possibly others) in order to set the core graphics draw context on macOS and the GDI HDC draw context handle on Windows
   On macOS, this is called by the platform IGraphics class IGraphicsMac, on Windows it is called by the drawing class e.g. IGraphicsLice.

   @param pContext <#pContext description#>
  */
  virtual void SetPlatformContext(void* pContext) { mPlatformContext = pContext; }

  /**
   /todo <#Description#>

   @return <#return value description#>
  */
  void* GetPlatformContext() { return mPlatformContext; }

  /**
   Try to ascertain the full path of a resource.

   @param name <#name description#>
   @param type <#type description#>
   @param result <#result description#>
   @return <#return value description#>
  */
  virtual bool OSFindResource(const char* name, const char* type, WDL_String& result) = 0;

#pragma mark - IGraphics base implementation
  IGraphics(IDelegate& dlg, int w, int h, int fps = 0);
  virtual ~IGraphics();

  /**
   /todo <#Description#>

   @param rect The rectangular area to draw/fill the shape in
   @return <#return value description#>
  */
  bool IsDirty(IRECT& rect);

  /**
   /todo <#Description#>

   @param rect The rectangular area to draw/fill the shape in
  */
  virtual void Draw(const IRECT& rect);

  /**
   /todo <#Description#>

   @param name <#name description#>
   @return <#return value description#>
  */
  virtual ISVG LoadSVG(const char* name); // TODO: correct place?


  /** This method is called after interacting with a control, so that any other controls linked to the same parameter index, will also be set dirty, and have their values updated.
   * @param caller The control that triggered the parameter change. */
  void UpdatePeers(IControl* pCaller);

  /**
   /todo <#Description#>

   @param pControl <#pControl description#>
   @param pParam <#pParam description#>
   @param textRect <#textRect description#>
  */
  void PromptUserInput(IControl& control, IRECT& textRect);

  /**
   /todo <#Description#>

   @param pControl <#pControl description#>
   @param pParam <#pParam description#>
   @param txt <#txt description#>
  */
  void SetControlValueFromStringAfterPrompt(IControl& control, const char* txt);

  /**
   /todo <#Description#>

   @param menu <#menu description#>
   @param x <#x description#>
   @param y <#y description#>
   @return <#return value description#>
  */
  IPopupMenu* CreateIPopupMenu(IPopupMenu& menu, float x, float y) { IRECT tempRect = IRECT(x,y,x,y); return CreateIPopupMenu(menu, tempRect); }

  /**
   /todo <#Description#>

   @param strict <#strict description#>
  */
  void SetStrictDrawing(bool strict);

  /**
   /todo <#Description#>

   @return <#return value description#>
  */
  int Width() const { return mWidth; }

  /**
   /todo <#Description#>

   @return <#return value description#>
  */
  int Height() const { return mHeight; }

  /**
   /todo <#Description#>

   @return <#return value description#>
  */
  int WindowWidth() const { return int((float) mWidth * mScale); }

  /**
   /todo <#Description#>

   @return <#return value description#>
  */
  int WindowHeight() const { return int((float) mHeight * mScale); }

  /**
   /todo <#Description#>

   @return <#return value description#>
  */
  int FPS() const { return mFPS; }

  /**
   /todo <#Description#>

   @return <#return value description#>
  */
  float GetScale() const { return mScale; }

  /**
   /todo <#Description#>

   @return <#return value description#>
  */
  float GetDisplayScale() const { return mDisplayScale; }

  /**
   /todo <#Description#>

   @return <#return value description#>
  */
  IDelegate& GetDelegate() { return mDelegate; }

  void AttachBackground(const char* name);
  void AttachPanelBackground(const IColor& color);
  void AttachKeyCatcher(IControl& control);

  /**
   /todo <#Description#>

   @param control <#control description#>
   @return <#return value description#>
  */
  int AttachControl(IControl* pControl);

  /**
   /todo <#Description#>

   @param idx <#idx description#>
   @return <#return value description#>
  */
  IControl* GetControl(int idx) { return mControls.Get(idx); }

  /**
   /todo <#Description#>

   @return <#return value description#>
  */
  int NControls() const { return mControls.GetSize(); }


  /**
   /todo <#Description#>

   @param paramIdx <#paramIdx description#>
   @param hide <#hide description#>
  */
  void HideControl(int paramIdx, bool hide);

  /**
   /todo <#Description#>

   @param paramIdx <#paramIdx description#>
   @param gray <#gray description#>
  */
  void GrayOutControl(int paramIdx, bool gray);

  /**
   /todo <#Description#>

   @param paramIdx <#paramIdx description#>
   @param lo <#lo description#>
   @param hi <#hi description#>
   @param normalized <#normalized description#>
  */
  void ClampControl(int paramIdx, double lo, double hi, bool normalized);

  /**
   /todo <#Description#>
  */
  void SetAllControlsDirty();

  /**
   /todo <#Description#>

   @param x <#x description#>
   @param y <#y description#>
   @param mod <#mod description#>
  */
  void OnMouseDown(float x, float y, const IMouseMod& mod);

  /**
   /todo <#Description#>

   @param x <#x description#>
   @param y <#y description#>
   @param mod <#mod description#>
  */
  void OnMouseUp(float x, float y, const IMouseMod& mod);

  /**
   /todo <#Description#>

   @param x <#x description#>
   @param y <#y description#>
   @param dX <#dX description#>
   @param dY <#dY description#>
   @param mod <#mod description#>
  */
  void OnMouseDrag(float x, float y, float dX, float dY, const IMouseMod& mod);

  /**
   /todo <#Description#>

   @param x <#x description#>
   @param y <#y description#>
   @param mod <#mod description#>
   @return <#return value description#>
  */
  bool OnMouseDblClick(float x, float y, const IMouseMod& mod);

  /**
   /todo <#Description#>

   @param x <#x description#>
   @param y <#y description#>
   @param mod <#mod description#>
   @param d <#d description#>
  */
  void OnMouseWheel(float x, float y, const IMouseMod& mod, float d);

  /**
   /todo <#Description#>

   @param x <#x description#>
   @param y <#y description#>
   @param key <#key description#>
   @return <#return value description#>
  */
  bool OnKeyDown(float x, float y, int key);

  /**
   /todo <#Description#>

   @param x <#x description#>
   @param y <#y description#>
   @param mod <#mod description#>
   @return <#return value description#>
  */
  bool OnMouseOver(float x, float y, const IMouseMod& mod);

  /**
   /todo <#Description#>
  */
  void OnMouseOut();

  /**
   /todo <#Description#>

   @param str <#str description#>
   @param x <#x description#>
   @param y <#y description#>
  */

  /**
   /todo <#Description#>

   @param str <#str description#>
   @param x <#x description#>
   @param y <#y description#>
  */
  void OnDrop(const char* str, float x, float y);

  /**
   /todo <#Description#>
  */
  void OnGUIIdle();

  /**
   [AAX only]

   @param x <#x description#>
   @param y <#y description#>
   @return <#return value description#>
  */
  int GetParamIdxForPTAutomation(float x, float y);

  /**
   [AAX only]

   @return <#return value description#>
  */
  int GetLastClickedParamForPTAutomation();

  /**
   [AAX only]

   @param paramIdx <#paramIdx description#>
   @param isHighlighted <#isHighlighted description#>
   @param color The colour to draw/fill the shape with>
  */
  void SetPTParameterHighlight(int paramIdx, bool isHighlighted, int color);

  /**
   [VST3 primarily]

   @param controlIdx <#controlIdx description#>
   @param paramIdx <#paramIdx description#>
   @param x <#x description#>
   @param y <#y description#>
  */
  void PopupHostContextMenuForParam(int controlIdx, int paramIdx, float x, float y);

  /**
  /todo <#Description#>

  @param canHandle <#canHandle description#>
  */
  void HandleMouseOver(bool canHandle) { mHandleMouseOver = canHandle; }

  /**
   /todo <#Description#>
  */
  void ReleaseMouseCapture();

  /**
   /todo <#Description#>

   @param enable <#enable description#>
  */
  void EnableTooltips(bool enable);

  /**
   /todo <#Description#>
  */
  void AssignParamNameToolTips();

  /**
   /todo <#Description#>

   @param enable <#enable description#>
  */
  inline void ShowControlBounds(bool enable) { mShowControlBounds = enable; }


  /**
   /todo <#Description#>

   @param enable <#enable description#>
  */
  inline void ShowAreaDrawn(bool enable) { mShowAreaDrawn = enable; }

  /**
   /todo <#Description#>

   @param enable <#enable description#>
   @param file <#file description#>
   @param gridsize <#gridsize description#>
  */
  void EnableLiveEdit(bool enable, const char* file = 0, int gridsize = 10);

  /**
   /todo Get the area marked for drawing

   @return An IRECT that corresponds to the area currently marked for drawing
  */
  IRECT GetDrawRect() const { return mDrawRECT; }


  /**
   Get an IRECT that represents the entire UI bounds

   @return An IRECT that corresponds to the entire UI area, with, L = 0, T = 0, R = Width() and B  = Height()
   */
  IRECT GetBounds() const { return IRECT(0.f, 0.f, (float) Width(), (float) Height()); }

  /**
   /todo <#Description#>

   @return <#return value description#>
  */
  bool CanHandleMouseOver() const { return mHandleMouseOver; }

  /**
   /todo <#Description#>

   @return <#return value description#>
  */
  inline int GetMouseOver() const { return mMouseOver; }

  /**
   /todo <#Description#>

   @return <#return value description#>
  */
  inline bool TooltipsEnabled() const { return mEnableTooltips; }

  /**
   /todo <#Description#>

   @param name <#name description#>
  */
  virtual void LoadFont(const char* name);

protected:
  IDelegate& mDelegate;

  virtual APIBitmap* LoadAPIBitmap(const WDL_String& resourcePath, int scale) = 0;
  //virtual void* CreateAPIBitmap(int w, int h) = 0;
  virtual APIBitmap* ScaleAPIBitmap(const APIBitmap* pBitmap, int scale) = 0;

  inline void SearchNextScale(int& sourceScale, int targetScale);
  bool SearchImageResource(const char* name, const char* type, WDL_String& result, int targetScale, int& sourceScale);
  APIBitmap* SearchBitmapInCache(const char* name, int targetScale, int& sourceScale);

  WDL_PtrList<IControl> mControls;
  IRECT mDrawRECT;
  void* mPlatformContext = nullptr;
  bool mCursorHidden = false;
  bool mTabletInput = false;
    
private:
  int GetMouseControlIdx(float x, float y, bool mo = false);

  int mWidth;
  int mHeight;
  int mFPS;
  float mDisplayScale = 1.f; // the scaling of the display that the ui is currently on e.g. 2 for retina
  float mScale = 1.f; // scale deviation from dlg-in width and height i.e .stretching the gui by dragging
  int mIdleTicks = 0;
  int mMouseCapture = -1;
  int mMouseOver = -1;
  int mLastClickedParam = kNoParameter;
  bool mHandleMouseOver = false;
  bool mStrict = true;
  bool mEnableTooltips = false;
  bool mShowControlBounds = false;
  bool mShowAreaDrawn = false;
  IControl* mKeyCatcher = nullptr;

#if !defined(NDEBUG) && defined(APP_API)
  IControl* mLiveEdit = nullptr;
#endif

#ifdef IGRAPHICS_FREETYPE
protected:
  FT_Library mFTLibrary = nullptr;
  FT_Face mFTFace = nullptr;
#endif

  friend class IGraphicsLiveEdit;
};
<|MERGE_RESOLUTION|>--- conflicted
+++ resolved
@@ -437,35 +437,6 @@
   void DrawHorizontalLine(const IColor& color, float yi, float xLo, float xHi, const IBlend* pBlend = 0);
 
   
-  // Path Support
-    
-  virtual bool HasPathSupport() const { return false; }
-    
-  virtual void PathStart() {}
-  virtual void PathClose() {}
-
-  void PathLine(float x1, float y1, float x2, float y2)
-  {
-    PathMoveTo(x1, y1);
-    PathLineTo(x2, y2);
-  }
-    
-  void PathRadialLine(float cx, float cy, float angle, float rMin, float rMax);
-    
-  virtual void PathTriangle(float x1, float y1, float x2, float y2, float x3, float y3) {}
-  virtual void PathRect(const IRECT& rect) {}
-  virtual void PathRoundRect(const IRECT& rect, float cr = 5.f) {}
-  virtual void PathArc(float cx, float cy, float r, float aMin, float aMax) {}
-  virtual void PathCircle(float cx, float cy, float r) {}
-  virtual void PathConvexPolygon(float* x, float* y, int npoints) {}
-    
-  virtual void PathMoveTo(float x, float y) {}
-  virtual void PathLineTo(float x, float y) {}
-  virtual void PathCurveTo(float x1, float y1, float x2, float y2, float x3, float y3) {}
-    
-  virtual void PathStroke(const IPattern& pattern, float thickness, const IStrokeOptions& options = IStrokeOptions(), const IBlend* pBlend = 0) {}
-  virtual void PathFill(const IPattern& pattern, const IFillOptions& options = IFillOptions(), const IBlend* pBlend = 0) {}
-    
   /**
    Helper function to draw a radial line, useful for pointers on dials
    
@@ -478,10 +449,6 @@
    @param pBlend blend operation
    */
   void DrawRadialLine(const IColor& color, float cx, float cy, float angle, float rMin, float rMax, const IBlend* pBlend = 0);
-<<<<<<< HEAD
-  void DrawGrid(const IColor& color, const IRECT& rect, int gridSizeH, int gridSizeV, const IBlend* pBlend = 0);
-=======
->>>>>>> 9517c69a
   
   /**
    /todo <#Description#>
@@ -506,6 +473,8 @@
     PathMoveTo(x1, y1);
     PathLineTo(x2, y2);
   }
+    
+  void PathRadialLine(float cx, float cy, float angle, float rMin, float rMax);
   
   virtual void PathTriangle(float x1, float y1, float x2, float y2, float x3, float y3) {}
   virtual void PathRect(const IRECT& rect) {}
@@ -531,17 +500,20 @@
    /todo <#Description#>
   */
   virtual void ShowMouseCursor() {};
-<<<<<<< HEAD
-  virtual void MoveMouseCursor(float x, float y);
+
+  /**
+   /todo <#Description#>
+  */
+  virtual void MoveMouseCursor(float x, float y) = 0;
+
+  /**
+  /todo <#Description#>
+  */
+  void SetTabletInput(bool tablet) { mTabletInput = tablet; }
     
-  void SetTabletInput(bool tablet) { mTabletInput = tablet; }
-
-=======
-
-  /**
-   /todo <#Description#>
-  */
->>>>>>> 9517c69a
+  /**
+  /todo <#Description#>
+  */
   virtual void ForceEndUserEdit() = 0;
 
   /**
