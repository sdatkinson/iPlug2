--- conflicted
+++ resolved
@@ -60,18 +60,12 @@
   virtual void DrawBitmap(IBitmap& bitmap, const IRECT& dest, int srcX, int srcY, const IBlend* pBlend = 0) = 0;
   virtual void DrawRotatedBitmap(IBitmap& bitmap, int destCtrX, int destCtrY, double angle, int yOffsetZeroDeg = 0, const IBlend* pBlend = 0) = 0;
   virtual void DrawRotatedMask(IBitmap& base, IBitmap& mask, IBitmap& top, int x, int y, double angle, const IBlend* pBlend = 0) = 0;
-<<<<<<< HEAD
   virtual void DrawPoint(const IColor& color, float x, float y, const IBlend* pBlend = 0) = 0;
-=======
-  
-  virtual void DrawPoint(const IColor& color, float x, float y, const IBlend* pBlend = 0, bool aa = false) = 0;
->>>>>>> 67d95690
   virtual void ForcePixel(const IColor& color, int x, int y) = 0;
  
   virtual void DrawLine(const IColor& color, float x1, float y1, float x2, float y2, const IBlend* pBlend = 0) = 0;
   virtual void DrawArc(const IColor& color, float cx, float cy, float r, float minAngle, float maxAngle, const IBlend* pBlend = 0) = 0;
   virtual void DrawRect(const IColor& color, const IRECT& rect, const IBlend* pBlend = 0) = 0;
-<<<<<<< HEAD
   virtual void DrawRoundRect(const IColor& color, const IRECT& rect, float cr = 5.f, const IBlend* pBlend = 0) = 0;
   virtual void DrawCircle(const IColor& color, float cx, float cy, float r, const IBlend* pBlend = 0) = 0;
   virtual void DrawTriangle(const IColor& color, float x1, float y1, float x2, float y2, float x3, float y3, const IBlend* pBlend = 0) = 0;
@@ -79,19 +73,8 @@
 
   virtual void FillRect(const IColor& color, const IRECT& rect, const IBlend* pBlend = 0) = 0;
   virtual void FillRoundRect(const IColor& color, const IRECT& rect, float cr = 5.f, const IBlend* pBlend = 0) = 0;
-  virtual void FillCircle(const IColor& color, int cx, int cy, float r, const IBlend* pBlend = 0) = 0;
+  virtual void FillCircle(const IColor& color, float cx, float cy, float r, const IBlend* pBlend = 0) = 0;
   virtual void FillConvexPolygon(const IColor& color, int* x, int* y, int npoints, const IBlend* pBlend = 0) = 0;
-=======
-  virtual void DrawRoundRect(const IColor& color, const IRECT& rect, const IBlend* pBlend = 0, float cr = 5, bool aa = false) = 0;
-  virtual void DrawCircle(const IColor& color, float cx, float cy, float r, const IBlend* pBlend = 0, bool aa = false) = 0;
-  virtual void DrawTriangle(const IColor& color, float x1, float y1, float x2, float y2, float x3, float y3, const IBlend* pBlend = 0) = 0;
-  virtual void DrawDottedRect(const IColor& color, const IRECT& rect, const IBlend* pBlend = 0) = 0;
-
-  virtual void FillIRect(const IColor& color, const IRECT& rect, const IBlend* pBlend = 0) = 0;
-  virtual void FillRoundRect(const IColor& color, const IRECT& rect, const IBlend* pBlend = 0, float cr = 5, bool aa = false) = 0;
-  virtual void FillCircle(const IColor& color, float cx, float cy, float r, const IBlend* pBlend = 0, bool aa = false) = 0;
-  virtual void FillIConvexPolygon(const IColor& color, int* x, int* y, int npoints, const IBlend* pBlend = 0) = 0;
->>>>>>> 67d95690
   virtual void FillTriangle(const IColor& color, float x1, float y1, float x2, float y2, float x3, float y3, const IBlend* pBlend = 0) = 0;
 
   virtual bool DrawText(const IText& text, const char* str, IRECT& destRect, bool measure = false) = 0;
